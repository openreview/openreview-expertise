--- conflicted
+++ resolved
@@ -38,11 +38,7 @@
     && conda install --force-reinstall pytorch pytorch-cuda=12.4 -c pytorch -c nvidia \
     && python -m pip install --no-cache-dir -e $HOME/openreview-expertise \
     && python -m pip install --no-cache-dir -I protobuf==3.20.1 \
-<<<<<<< HEAD
-    && python -m pip install --no-cache-dir numpy==1.26.4 --force-reinstall \
-=======
     && python -m pip install openreview-py \
->>>>>>> f3cef790
     && conda clean --all -y \
     && apt-get purge -y build-essential wget curl git \
     && apt-get autoremove -y \
