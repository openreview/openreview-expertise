from setuptools import setup

setup(
    name='openreview-expertise',
    version='1.0',
    description='OpenReview paper-reviewer affinity modeling',
    url='https://github.com/iesl/openreview-evidence',
    author='Michael Spector, Carlos Mondragon',
    author_email='spector@cs.umass.edu, carlos@openreview.net',
    license='MIT',
    packages=[
        'expertise'
    ],
    install_requires=[
        'setuptools>=75.6.0',
        'openreview-py>=1.0.1',
        'numpy==1.26.4',
        'scipy',
        'adapter-transformers',
        'pandas',
        'nltk',
        'gensim==4.3.3',
        'torch',
        'cloudpickle',
        'scikit-learn',
        'tqdm',
        'pytorch_pretrained_bert',
        'ipdb',
        'spacy==3.7.2',
        'en_core_web_sm@https://github.com/explosion/spacy-models/releases/download/en_core_web_sm-3.7.1/en_core_web_sm-3.7.1.tar.gz ',
        'python-Levenshtein',
        'sacremoses',
        'rank_bm25',
        'pytest==7.3.0',
        'overrides==3.1.0',
        'flask==2.2.2',
        'flask-cors==3.0.9',
        'cffi>=1.0.0',
        'celery==5.3.0',
        "kombu>=5.3.0,<6.0",
        'redis',
        'pytest-celery',
        'shortuuid',
        'redisai',
        'python-dotenv',
        'importlib-metadata==4.13.0',
        'werkzeug==2.2.2',
<<<<<<< HEAD
        'adapter-transformers',
        'google-cloud',
        'google-cloud-storage',
        'google-cloud-aiplatform'
=======
        'bullmq==2.11.0'
>>>>>>> ecc8a88e
    ],
    zip_safe=False
)<|MERGE_RESOLUTION|>--- conflicted
+++ resolved
@@ -45,14 +45,11 @@
         'python-dotenv',
         'importlib-metadata==4.13.0',
         'werkzeug==2.2.2',
-<<<<<<< HEAD
         'adapter-transformers',
         'google-cloud',
         'google-cloud-storage',
         'google-cloud-aiplatform'
-=======
         'bullmq==2.11.0'
->>>>>>> ecc8a88e
     ],
     zip_safe=False
 )