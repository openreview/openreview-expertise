version: 2.1

parameters:
  openreview-api-v1-branch:
    type: string
    default: "master"
  openreview-api-v2-branch:
    type: string
    default: "main"

jobs:
  build:
    # The resource_class feature allows configuring CPU and RAM resources for each job. Different resource classes are available for different executors. https://circleci.com/docs/2.0/configuration-reference/#resourceclass
    resource_class: large
    parallelism: 1
    working_directory: ~/openreview-expertise
    docker:
      - image: ubuntu:22.04
      - image: redislabs/redisai
      - image: mongo:6.0
        command: [ --replSet, rs0 ]
      - image: docker.elastic.co/elasticsearch/elasticsearch:7.7.0
        environment:
          xpack.security.enabled: false
          transport.host: localhost
          TZ: "Etc/UTC"
    environment:
      PYTHON_VERSION: 3.11
    steps:
      - checkout
      - run:
          name: Setup Miniconda
          command: |
            apt update
            apt install -y wget
            apt install -y make gcc
            apt install -y curl
            apt install -y build-essential
            apt install -y git
            apt install -y sudo
            DEBIAN_FRONTEND=noninteractive TZ=Etc/UTC apt install -y tzdata
            cd $HOME
            wget "https://repo.anaconda.com/miniconda/Miniconda3-py311_24.9.2-0-Linux-x86_64.sh" -O miniconda.sh
            printf '%s' "62ef806265659c47e37e22e8f9adce29e75c4ea0497e619c280f54c823887c4f  miniconda.sh" | sha256sum -c
            bash miniconda.sh -b -p $HOME/miniconda
      - run:
          name: Install Node
          command: |
            cd ~/
            curl -Lk https://raw.githubusercontent.com/tj/n/master/bin/n -o n
            sudo bash n 22.14.0
            hash -r
            sudo npm install -g n
      - run:
          name: Setup environment
          command: |
            export PATH="$HOME/miniconda/bin:$PATH"
            conda update -y conda
            python -m ensurepip --upgrade
            python -m pip install --upgrade pip setuptools wheel setuptools_rust
            conda create -n expertise python=$PYTHON_VERSION -c conda-forge
            source ~/miniconda/etc/profile.d/conda.sh
            conda activate expertise
            python --version
            mkdir ~/expertise-utils
            cd ~/expertise-utils
            conda install "pytorch>=2.3" pytorch-cuda=12.4 -c pytorch -c nvidia
            conda install -y filelock
            python -m pip install numpy==1.26.4 --force-reinstall
            wget https://storage.googleapis.com/openreview-public/openreview-expertise/models-data/multifacet_recommender_data.tar.gz -O mfr.tar.gz
            tar -xzvf mfr.tar.gz
            mv ./multifacet_recommender_data ./multifacet_recommender
            cd ~/openreview-expertise
            python -m pip install -e .
            conda install -y intel-openmp==2019.4
            conda install -y -c conda-forge faiss-cpu=1.7.4 "pytorch>=2.3"
            python -m pip install -I protobuf==3.20.1
      - run:
          name: Initialize replica set
          command: |
            # Source the utility functions  
            source ~/openreview-expertise/.circleci/ci-utils.sh

            retry sudo apt-get install gnupg curl
            curl -fsSL https://pgp.mongodb.com/server-6.0.asc | sudo gpg -o /usr/share/keyrings/mongodb-server-6.0.gpg --dearmor
            echo "deb [ arch=amd64,arm64 signed-by=/usr/share/keyrings/mongodb-server-6.0.gpg ] https://repo.mongodb.org/apt/ubuntu jammy/mongodb-org/6.0 multiverse" | sudo tee /etc/apt/sources.list.d/mongodb-org-6.0.list
            retry sudo apt-get update
            retry sudo apt-get upgrade -y
            retry sudo apt-get install -y mongodb-org=6.0.7
            mongosh mongodb://localhost:27017 --eval "rs.initiate()"
      - run:
          name: Clone OpenReview API V1 branch << pipeline.parameters.openreview-api-v1-branch >>
          command: |
            git clone https://$OPENREVIEW_GITHUB@github.com/openreview/openreview-api-v1.git ~/openreview
            cd ~/openreview && git checkout << pipeline.parameters.openreview-api-v1-branch >>
      - run:
          name: Clone OpenReview API V2 branch << pipeline.parameters.openreview-api-v2-branch >>
          command: |
            git clone https://$OPENREVIEW_GITHUB@github.com/openreview/openreview-api.git ~/openreview-v2
            cd ~/openreview-v2 && git checkout << pipeline.parameters.openreview-api-v2-branch >>
      - run:
          name: Clone openreview-py 
          command: |
            git clone https://$OPENREVIEW_GITHUB@github.com/openreview/openreview-py.git ~/openreview-py
      - run:
          name: Create API directories
          command: |
            mkdir -p ~/openreview/logs
            mkdir -p ~/openreview/files/attachments
            mkdir -p ~/openreview/files/pdfs
            mkdir -p ~/openreview/files/temp
            mkdir -p ~/openreview-v2/logs
            mkdir -p ~/openreview-v2/files/attachments
            mkdir -p ~/openreview-v2/files/pdfs
            mkdir -p ~/openreview-v2/files/temp
      - run:
          name: Install openreview-py
          command: |
            mkdir ~/openreview-py/coverage
            source ~/miniconda/etc/profile.d/conda.sh
            conda activate expertise
            pip install --force-reinstall -e ~/openreview-py
      - run:
          name: Start API V1
          command: |
            source ~/miniconda/etc/profile.d/conda.sh
            conda activate expertise
            cd ~/openreview
            npm run cleanStart
          background: true
      - run:
          name: Wait for API V1 to start
          shell: /bin/sh
          command: |
            wget --retry-connrefused --waitretry=1 --read-timeout=20 --timeout=15 -t 10 http://localhost:3000
            :
      - run:
          name: Start API V2
          command: |
            source ~/miniconda/etc/profile.d/conda.sh
            conda activate expertise
            cd ~/openreview-v2
            npm run cleanStart
          background: true
      - run:
          name: Wait for API V2 to start
          shell: /bin/sh
          command: |
            wget --retry-connrefused --waitretry=1 --read-timeout=20 --timeout=15 -t 30 http://localhost:3001
            :
      - run:
          name: Run tests
          command: |
            source ~/miniconda/etc/profile.d/conda.sh
            conda activate expertise
            cd ~/openreview-expertise
            TEST_FILES=$(circleci tests glob "tests/test_*.py" | circleci tests split --split-by=timings)
            mkdir reports
            mkdir reports/pytest
            python -m pytest -x --junitxml=reports/pytest/pytest-report.xml --ignore=expertise $TEST_FILES
      - run:
          name: Copy API logs to artifacts
          when: on_fail
          command: |
            cp ~/openreview/logs/* ~/openreview-expertise/reports/
            cp ~/openreview-v2/logs/* ~/openreview-expertise/reports/
      - store_test_results:
          path: reports
      - store_artifacts:
<<<<<<< HEAD
          path: reports
  container-test:
    machine:
      image: ubuntu-2204:2022.10.2
    # The resource_class feature allows configuring CPU and RAM resources for each job. Different resource classes are available for different executors. https://circleci.com/docs/2.0/configuration-reference/#resourceclass
    resource_class: large
    parallelism: 1
    working_directory: ~/openreview-expertise
    environment:
      PYTHON_VERSION: 3.11
    steps:
      - checkout
      # Setup Miniconda (duplicated from build job)
      - run:
          name: Setup Miniconda
          command: |
            sudo apt update
            sudo apt install -y wget
            sudo apt install -y make gcc
            sudo apt install -y curl
            sudo apt install -y build-essential
            sudo apt install -y git
            sudo apt install -y sudo
            DEBIAN_FRONTEND=noninteractive TZ=Etc/UTC sudo apt install -y tzdata
            cd $HOME
            wget "https://repo.anaconda.com/miniconda/Miniconda3-py311_24.9.2-0-Linux-x86_64.sh" -O miniconda.sh
            printf '%s' "62ef806265659c47e37e22e8f9adce29e75c4ea0497e619c280f54c823887c4f  miniconda.sh" | sha256sum -c
            bash miniconda.sh -b -p $HOME/miniconda
      - run:
          name: Install Node 20
          command: |
            sudo apt-get remove -y nodejs
            sudo rm -f /usr/local/bin/node /usr/local/bin/npm
            curl -fsSL https://deb.nodesource.com/setup_20.x | sudo -E bash -
            sudo apt-get install -y nodejs
            export PATH=/usr/bin:$PATH
            node -v
            npm -v
            sudo ln -sf /usr/bin/node /usr/local/bin/node
            sudo ln -sf /usr/bin/npm /usr/local/bin/npm
            which node
            whereis node
            which npm
            whereis npm
      # Setup environment
      - run:
          name: Setup environment
          command: |
            export PATH="$HOME/miniconda/bin:$PATH"
            conda update -y conda
            python -m ensurepip --upgrade
            python -m pip install --upgrade pip setuptools wheel setuptools_rust
            conda create -n expertise python=3.11 -c conda-forge
            source ~/miniconda/etc/profile.d/conda.sh
            conda activate expertise
            python -m pip install -e ~/openreview-expertise
            python --version
      
      # Initialize MongoDB
      - run:
          name: Initialize MongoDB
          command: |
            docker network create app-network
            docker run -d --name mongodb -p 27017:27017 --network host mongo:6.0 --replSet rs0
            sleep 5
            docker exec mongodb mongosh mongodb://localhost:27017 --eval "rs.initiate()"
      - run:
          name: Start Elasticsearch
          command: |
            docker run -d --name elasticsearch -p 9200:9200 -p 9300:9300 -e "xpack.security.enabled=false" -e "discovery.type=single-node" docker.elastic.co/elasticsearch/elasticsearch:7.7.0
      - run:
          name: Start Redis
          command: |
            docker run -d --name redis -p 6379:6379 redislabs/redisai
      - run:
          name: Clone OpenReview API V1 branch << pipeline.parameters.openreview-api-v1-branch >>
          command: |
            git clone https://$OPENREVIEW_GITHUB@github.com/openreview/openreview-api-v1.git ~/openreview
            cd ~/openreview && git checkout << pipeline.parameters.openreview-api-v1-branch >>
      - run:
          name: Clone OpenReview API V2 branch << pipeline.parameters.openreview-api-v2-branch >>
          command: |
            git clone https://$OPENREVIEW_GITHUB@github.com/openreview/openreview-api.git ~/openreview-v2
            cd ~/openreview-v2 && git checkout << pipeline.parameters.openreview-api-v2-branch >>
      - run:
          name: Clone openreview-py 
          command: |
            git clone https://$OPENREVIEW_GITHUB@github.com/openreview/openreview-py.git ~/openreview-py
      - run:
          name: Install openreview-py
          command: |
            mkdir ~/openreview-py/coverage
            source ~/miniconda/etc/profile.d/conda.sh
            conda activate expertise
            pip install --force-reinstall -e ~/openreview-py
            
      # Create API directories
      - run:
          name: Create API directories
          command: |
            mkdir -p ~/openreview/logs
            mkdir -p ~/openreview/files/attachments
            mkdir -p ~/openreview/files/pdfs
            mkdir -p ~/openreview/files/temp
            mkdir -p ~/openreview-v2/logs
            mkdir -p ~/openreview-v2/files/attachments
            mkdir -p ~/openreview-v2/files/pdfs
            mkdir -p ~/openreview-v2/files/temp

      # 3. Start OpenReview APIs 
      - run:
          name: Start API v1
          command: |
            export PATH=/usr/bin:$PATH
            node -v
            which node
            whereis node
            which npm
            whereis npm
            source ~/miniconda/etc/profile.d/conda.sh
            conda activate expertise
            cd ~/openreview
            /usr/local/bin/npm run cleanStart
          background: true
      - run:
          name: Wait for API V1 to start
          shell: /bin/sh
          command: |
            wget --retry-connrefused --waitretry=1 --read-timeout=20 --timeout=15 -t 10 http://localhost:3000
            :
      - run:
          name: Start API v2
          command: |
            export PATH=/usr/bin:$PATH
            node -v
            which node
            whereis node
            which npm
            whereis npm
            source ~/miniconda/etc/profile.d/conda.sh
            conda activate expertise
            cd ~/openreview-v2
            /usr/local/bin/npm run cleanStart
          background: true
      - run:
          name: Wait for API V2 to start
          shell: /bin/sh
          command: |
            wget --retry-connrefused --waitretry=1 --read-timeout=20 --timeout=15 -t 10 http://localhost:3001
            :
      # 2. Start mock GCS server
      - run:
          name: Start GCS emulator
          command: |
            
            # Run the GCS emulator in the network
            docker run -d --name gcs-emulator --network host -p 4443:4443 fsouza/fake-gcs-server -scheme http
          background: true
      - run:
          name: Create test bucket in GCS emulator
          command: |
            # Wait longer for GCS emulator to be ready
            echo "Waiting for GCS emulator to start..."
            sleep 15
            
            # Check if container is running
            docker ps
            docker logs gcs-emulator || echo "Could not get logs"
            
            # Check what ports are actually listening
            docker exec gcs-emulator netstat -tuln || echo "netstat not available"

            echo "Trying port 4443..."
            docker run --rm --network host appropriate/curl -s -v "http://localhost:4443/storage/v1/b" || echo "Port 4443 failed"
            
            # Create the bucket using Docker network with correct port 4443
            docker run --rm --network host appropriate/curl -X POST \
              "http://localhost:4443/storage/v1/b?project=test-project" \
              -H "Content-Type: application/json" \
              -d '{"name": "test-bucket"}'
            
            # Verify bucket exists
            echo "Verifying bucket exists..."
            docker run --rm --network host appropriate/curl -s \
              "http://localhost:4443/storage/v1/b?project=test-project"
      - run:
          name: Setup test data
          command: |
            source ~/miniconda/etc/profile.d/conda.sh
            conda activate expertise
            cd ~/openreview-expertise
            python -m pytest tests/test_create_conference.py tests/test_create_dataset.py
      
      # 5. Build the container
      - run:
          name: Build container
          command: |
            docker build -t expertise-test:latest .
      # 7. Verify CUDA exists
      - run:
          name: Verify CUDA
          command: |
            # Check if the expected files exist and have correct format
            source ~/miniconda/etc/profile.d/conda.sh
            conda activate expertise
            python ~/openreview-expertise/tests/container_tests/verify_cuda_support.py
      
      # 8. Run group-paper pipeline
      - run:
          name: Generate Token for Group-Paper Pipeline
          command: |
            source ~/miniconda/etc/profile.d/conda.sh
            conda activate expertise
            # Print working directory for debugging
            pwd
            # Execute the token generation script
            python ~/openreview-expertise/tests/container_tests/generate_token.py ~/openreview-expertise/tests/container_jsons/container_paper_group.json
            # Verify file exists
            ls -la test_input.json
      - run:
          name: Run Group-Paper Pipeline
          command: |
            # Capture container output to a log file
            echo "Running expertise container with output captured to log..."
            mkdir -p logs
            
            # Run with tee to capture output while still displaying it
            docker run --network host \
              -e GOOGLE_CLOUD_PROJECT=test-project \
              -e STORAGE_EMULATOR_HOST=http://localhost:4443 \
              -e PYTHONUNBUFFERED=1 \
              -e DEBUG=1 \
              -e LOG_LEVEL=DEBUG \
              -v $(pwd)/test_output:/app/output \
              --entrypoint="" \
              expertise-test:latest \
              python -m expertise.execute_pipeline "$(cat test_input.json)"
      - run:
          name: Check Group-Paper Scores
          command: |
            source ~/miniconda/etc/profile.d/conda.sh
            conda activate expertise
            STORAGE_EMULATOR_HOST=http://localhost:4443 GOOGLE_CLOUD_PROJECT=test-project python ~/openreview-expertise/tests/container_tests/verify_group_paper_scores.py
      # 8. Run group-group pipeline
      - run:
          name: Generate Token for Group-Group Pipeline
          command: |
            source ~/miniconda/etc/profile.d/conda.sh
            conda activate expertise
            # Print working directory for debugging
            pwd
            # Execute the token generation script
            python ~/openreview-expertise/tests/container_tests/generate_token.py ~/openreview-expertise/tests/container_jsons/container_group_group.json
            # Verify file exists
            ls -la test_input.json
      - run:
          name: Run Group-Group Pipeline
          command: |
            # Capture container output to a log file
            echo "Running expertise container with output captured to log..."
            mkdir -p logs
            
            # Run with tee to capture output while still displaying it
            docker run --network host \
              -e GOOGLE_CLOUD_PROJECT=test-project \
              -e STORAGE_EMULATOR_HOST=http://localhost:4443 \
              -e PYTHONUNBUFFERED=1 \
              -e DEBUG=1 \
              -e LOG_LEVEL=DEBUG \
              -v $(pwd)/test_output:/app/output \
              --entrypoint="" \
              expertise-test:latest \
              python -m expertise.execute_pipeline "$(cat test_input.json)"
      - run:
          name: Check Group-Group Scores
          command: |
            source ~/miniconda/etc/profile.d/conda.sh
            conda activate expertise
            STORAGE_EMULATOR_HOST=http://localhost:4443 GOOGLE_CLOUD_PROJECT=test-project python ~/openreview-expertise/tests/container_tests/verify_group_group_scores.py
      # 8. Run group-paper pipeline
      - run:
          name: Generate Token for Paper-Paper Pipeline
          command: |
            source ~/miniconda/etc/profile.d/conda.sh
            conda activate expertise
            # Print working directory for debugging
            pwd
            # Execute the token generation script
            python ~/openreview-expertise/tests/container_tests/generate_token.py ~/openreview-expertise/tests/container_jsons/container_paper_paper.json
            # Verify file exists
            ls -la test_input.json
      - run:
          name: Run Paper-Paper Pipeline
          command: |
            # Capture container output to a log file
            echo "Running expertise container with output captured to log..."
            mkdir -p logs
            
            # Run with tee to capture output while still displaying it
            docker run --network host \
              -e GOOGLE_CLOUD_PROJECT=test-project \
              -e STORAGE_EMULATOR_HOST=http://localhost:4443 \
              -e PYTHONUNBUFFERED=1 \
              -e DEBUG=1 \
              -e LOG_LEVEL=DEBUG \
              -v $(pwd)/test_output:/app/output \
              --entrypoint="" \
              expertise-test:latest \
              python -m expertise.execute_pipeline "$(cat test_input.json)"
      - run:
          name: Check Paper-Paper Scores
          command: |
            source ~/miniconda/etc/profile.d/conda.sh
            conda activate expertise
            STORAGE_EMULATOR_HOST=http://localhost:4443 GOOGLE_CLOUD_PROJECT=test-project python ~/openreview-expertise/tests/container_tests/verify_paper_paper_scores.py

      # Use to debug GCS emulator
      #- run:
      #    name: Test GCS emulator directly
      #    command: |
      #      source ~/miniconda/etc/profile.d/conda.sh
      #      conda activate expertise
      #      # Run the test
      #      STORAGE_EMULATOR_HOST=http://localhost:4443 GOOGLE_CLOUD_PROJECT=test-project python ~/openreview-expertise/tests/verify_gcs_bucket.py

# Update workflow to run jobs in parallel
workflows:
  version: 2
  build-and-test:
    jobs:
      - build
      - container-test  # Remove the "requires" dependency
=======
          when: always
          path: reports
>>>>>>> 2d6d9dcf
<|MERGE_RESOLUTION|>--- conflicted
+++ resolved
@@ -167,7 +167,7 @@
       - store_test_results:
           path: reports
       - store_artifacts:
-<<<<<<< HEAD
+          when: always
           path: reports
   container-test:
     machine:
@@ -499,8 +499,4 @@
   build-and-test:
     jobs:
       - build
-      - container-test  # Remove the "requires" dependency
-=======
-          when: always
-          path: reports
->>>>>>> 2d6d9dcf
+      - container-test  # Remove the "requires" dependency