--- conflicted
+++ resolved
@@ -146,17 +146,11 @@
 
 By default, the app will run on `http://localhost:5000`. The endpoint `/expertise/test` should show a simple page indicating that Flask is running. Accessing the `/expertise` endpoint to compute affinity scores **requires** valid authentication in the headers of the request (i.e submitted from a logged in Python client)
 
-<<<<<<< HEAD
-In order to start the Celery queue worker, use:
-=======
 In order to start the Celery queue worker, use: 
->>>>>>> 4e53d71b
 ```
 celery --app expertise.service.server.celery_app worker
 ```
 
-<<<<<<< HEAD
-=======
 By default, if using SPECTER and/or MFR, the server config expects the checkpoints to be placed in the following directories:
 ```
 SPECTER_DIR = '../expertise-utils/specter/'
@@ -164,7 +158,6 @@
 MFR_CHECKPOINT_DIR = '../expertise-utils/multifacet_recommender/mfr_model_checkpoint/'
 ```
 
->>>>>>> 4e53d71b
 See `/expertise/service/README.md` for documentation on the API design and endpoints.
 
 ### Configuration
