import shortuuid
import shutil
import time
import os
import json
import torch
import gc
from csv import reader
import openreview
from openreview import OpenReviewException
from enum import Enum
from threading import Lock
<<<<<<< HEAD
from pathlib import Path
=======
import multiprocessing
>>>>>>> 7dc429f9
from bullmq import Queue, Worker
from expertise.execute_expertise import execute_create_dataset, execute_expertise
from expertise.service.utils import GCPInterface
from copy import deepcopy
import asyncio
import threading

from .utils import JobConfig, APIRequest, JobDescription, JobStatus, SUPERUSER_IDS, RedisDatabase, get_user_id

user_index_file_lock = Lock()
class ExpertiseService(object):

    def __init__(self, config, logger, containerized = False):
        self.logger = logger
        self.server_config = config
        self.default_expertise_config = config['DEFAULT_CONFIG']
        self.working_dir = config['WORKING_DIR']
        self.specter_dir = config['SPECTER_DIR']
        self.mfr_feature_vocab_file = config['MFR_VOCAB_DIR']
        self.mfr_checkpoint_dir = config['MFR_CHECKPOINT_DIR']
        self.containerized = containerized

        # Only load if maintaining persisted jobs on disk
        if not containerized:
            self.redis = RedisDatabase(
                host = config['REDIS_ADDR'],
                port = config['REDIS_PORT'],
                db = config['REDIS_CONFIG_DB']
            )
        self.redis = RedisDatabase(
            host = config['REDIS_ADDR'],
            port = config['REDIS_PORT'],
            db = config['REDIS_CONFIG_DB']
        )
        self.queue = Queue(
            'Expertise',
            {
                'prefix': 'bullmq:expertise',
                'connection': {
                    "host": config['REDIS_ADDR'],
                    "port": config['REDIS_PORT'],
                    "db": config['REDIS_CONFIG_DB'],
                }
            }
        )
        self.start_queue_in_thread()

        self.worker = Worker(
            'Expertise',
            self.worker_process,
            {
                'prefix': 'bullmq:expertise',
                'connection': {
                    "host": config['REDIS_ADDR'],
                    "port": config['REDIS_PORT'],
                    "db": config['REDIS_CONFIG_DB'],
                },
                'autorun': False,
                'concurrency': config['ACTIVE_JOBS'],
                'lockDuration': config['LOCK_DURATION'],
            }
        )
        self.start_worker_in_thread()

        # Define expected/required API fields
        self.req_fields = ['name', 'match_group', 'user_id', 'job_id']
        self.optional_model_params = ['use_title', 'use_abstract', 'average_score', 'max_score', 'skip_specter']
        self.optional_fields = ['model', 'model_params', 'exclusion_inv', 'token', 'baseurl', 'baseurl_v2', 'paper_invitation', 'paper_id']
        self.path_fields = ['work_dir', 'scores_path', 'publications_path', 'submissions_path']

        if multiprocessing.get_start_method(allow_none=True) != 'spawn':
            multiprocessing.set_start_method('spawn', force=True)

    def set_client(self, client):
        self.client = client

    def set_client_v2(self, client_v2):
        self.client_v2 = client_v2

    def _filter_config(self, running_config):
        """
        Filters out certain server-side fields of a config file in order to
        form a presentable config to the user

        :param running_config: Contains the config JSON as read from the servver
        :type running_config: JobConfig

        :returns config: A modified version of config without the server fields
        """

        running_config.baseurl = None
        running_config.baseurl_v2 = None
        running_config.user_id = None

    def _prepare_config(self, request) -> dict:
        """
        Overwrites/add specific key-value pairs in the submitted job config
        :param request: Contains the initial request from the user
        :type request: dict

        :returns config: A modified version of config with the server-required fields

        :raises Exception: Raises exceptions when a required field is missing, or when a parameter is provided
                        when it is not expected
        """
        # Validate fields
        self.logger.info(f"Incoming request - {request}")
        validated_request = APIRequest(request)
        config = JobConfig.from_request(
            api_request = validated_request,
            starting_config = self.default_expertise_config,
            openreview_client= self.client,
            openreview_client_v2= self.client_v2,
            server_config = self.server_config,
            working_dir = self.working_dir
        )
        self.logger.info(f"Config validation passed - {config.to_json()}")

        # Create directory and config file
        if not os.path.isdir(config.dataset['directory']):
            os.makedirs(config.dataset['directory'])
        with open(os.path.join(config.job_dir, 'config.json'), 'w+') as f:
            json.dump(config.to_json(), f, ensure_ascii=False, indent=4)
        if not self.containerized:
            self.logger.info(f"Saving processed config to {os.path.join(config.job_dir, 'config.json')}")
            self.redis.save_job(config)

        return config, self.client.token

    def _get_subdirs(self, user_id):
        """
        Returns the direct children directories of the given root directory

        :returns: A list of subdirectories not prefixed by the given root directory
        """
        subdirs = [name for name in os.listdir(self.working_dir) if os.path.isdir(os.path.join(self.working_dir, name))]
        if user_id.lower() in SUPERUSER_IDS:
            return subdirs

        # Search all directories for matching user ID
        filtered_dirs = []
        for job_dir in subdirs:
            with open(os.path.join(self.working_dir, job_dir, 'config.json')) as f:
                config = JobConfig.from_json(json.load(f))
            if config.user_id == user_id:
                filtered_dirs.append(job_dir)

        return filtered_dirs

    def _get_score_and_metadata_dir(self, search_dir, group_scoring=False):
        """
        Searches the given directory for a possible score file and the metadata file

        :param search_dir: The root directory to search in
        :type search_dir: str

        :param group_scoring: Indicate if scoring between groups, if so skip sparse scores
        :type group_scoring: bool

        :returns file_dir: The directory of the score file, if it exists, starting from the given directory
        :returns metadata_dir: The directory of the metadata file, if it exists, starting from the given directory
        """
        # Search for scores files (if sparse scores exist, retrieve by default)
        file_dir, metadata_dir = None, None
        with open(os.path.join(search_dir, 'config.json'), 'r') as f:
            config = JobConfig.from_json(json.load(f))

        # Look for files
        if os.path.isfile(os.path.join(search_dir, f"{config.name}.csv")):
            file_dir = os.path.join(search_dir, f"{config.name}.csv")
            if not group_scoring:
                if 'sparse_value' in config.model_params.keys() and os.path.isfile(os.path.join(search_dir, f"{config.name}_sparse.csv")):
                    file_dir = os.path.join(search_dir, f"{config.name}_sparse.csv")
                else:
                    raise OpenReviewException("Sparse score file not found for job {job_id}".format(job_id=config.job_id))    
        else:
            raise OpenReviewException("Score file not found for job {job_id}".format(job_id=config.job_id))

        if os.path.isfile(os.path.join(search_dir, 'metadata.json')):
            metadata_dir = os.path.join(search_dir, 'metadata.json')
        else:
            raise OpenReviewException("Metadata file not found for job {job_id}".format(job_id=config.job_id))

        return file_dir, metadata_dir

    def update_status(self, config, new_status, desc=None):
        """
        Updates the config of a given job to the new status
        Optionally allows manual setting of the description

        :param config: JobConfig of a given job
        :type config: JobConfig

        :param new_status: The new status for the job - a value from the JobStatus enumeration
        :type new_status: str
        """
        descriptions = JobDescription.VALS.value
        config.status = new_status
        if desc is None:
            config.description = descriptions[new_status]
        else:
            if 'num_samples=0' in desc:
                desc += '. Please check that there is at least 1 member of the match group with at least 1 publication on OpenReview.'
            if 'Dimension out of range' in desc:
                desc += '. Please check that you have at least 1 submission submitted and that you have run the Post Submission stage.'
            config.description = desc
        config.mdate = int(time.time() * 1000)
        self.redis.save_job(config)

    @staticmethod
    def expertise_worker(config_json, queue):
        try:
            config = json.loads(config_json)
            execute_expertise(config=config)
        except Exception as e:
            queue.put(e)
        finally:
            # Cleanup resources
            torch.cuda.empty_cache()
            gc.collect()

    async def worker_process(self, job, token):
        job_id = job.data['job_id']
        user_id = job.data['user_id']
        config = self.redis.load_job(job_id, user_id)
        or_token = job.data['token']
        openreview_client = openreview.Client(
            token=or_token,
            baseurl=config.baseurl
        )
        openreview_client_v2 = openreview.api.OpenReviewClient(
            token=or_token,
            baseurl=config.baseurl_v2
        )
        try:
            # Create dataset
            execute_create_dataset(openreview_client, openreview_client_v2, config=config.to_json())
            self.update_status(config, JobStatus.RUN_EXPERTISE)

            queue = multiprocessing.Queue()  # Queue for exception handling
            config_json = json.dumps(config.to_json())  # Serialize config
            process = multiprocessing.Process(target=ExpertiseService.expertise_worker, args=(config_json, queue))
            process.start()
            process.join()

            if not queue.empty():
                exception = queue.get()
                raise exception  # Re-raise the exception from the subprocess

            # Update job status
            self.update_status(config, JobStatus.COMPLETED)

        except Exception as e:
            self.update_status(config, JobStatus.ERROR, str(e))
            # Re raise exception so that it appears in the queue
            exception = e.with_traceback(e.__traceback__)
            raise exception
        finally:
            # Cleanup resources
            torch.cuda.empty_cache()
            gc.collect()

    def _get_job_name(self, request):
        job_name_parts = [request.get('name', 'No name provided')]
        entities = []
        if request.get('entityA', {}).get('type'):
            entities.append(request['entityA'])
        else:
            job_name_parts.append('No Entity A Type Found')
        if request.get('entityB', {}).get('type'):
            entities.append(request['entityB'])
        else:
            job_name_parts.append('No Entity B Type Found')

        for entity in entities:
            if entity['type'] == 'Group':
                job_name_parts.append(entity.get('memberOf', 'No Group Found'))
            elif entity['type'] == 'Note':
                if entity.get('id'):
                    job_name_parts.append(entity['id'])
                elif entity.get('invitation'):
                    job_name_parts.append(entity['invitation'])
                elif entity.get('withVenueid'):
                    job_name_parts.append(entity['withVenueid'])
                else:
                    job_name_parts.append('No Note Information Found')

        return f'{job_name_parts[0]}: {job_name_parts[1]} - {job_name_parts[2]}'

    def _get_log_from_request(self, request):
        log = []
        if request.get('entityA'):
            log.append(f"Entity A: {json.dumps(request.get('entityA', {}), indent=4)}")
        if request.get('entityB'):
            log.append(f"Entity B: {json.dumps(request.get('entityB', {}), indent=4)}")

        return '\n'.join(log)

    def _get_log_from_config(self, config):
        log = []
        if config.name:
            log.append(f"Job name: {config.name}")
        if config.paper_id:
            log.append(f"Paper ID: {config.paper_id}")
        if config.paper_invitation:
            log.append(f"Paper invitation: {config.paper_invitation}")
        if config.paper_venueid:
            log.append(f"Paper venue ID: {config.paper_venueid}")
        if config.match_group:
            log.append(f"Match group: {config.match_group}")
        if config.alternate_match_group:
            log.append(f"Alternate match group: {config.alternate_match_group}")
        if config.model:
            log.append(f"Model: {config.model}")
        if config.model_params:
            log.append(f"Model params: {json.dumps(config.to_json().get('model_params', {}), indent=4)}")

        return '\n'.join(log)

    def get_key_from_request(self, request):
        key_parts = []
        entities = []
        if request.get('entityA', {}).get('type'):
            entities.append(request['entityA'])
        else:
            key_parts.append('NoEntityA')

        if request.get('entityB', {}).get('type'):
            entities.append(request['entityB'])
        else:
            key_parts.append('NoEntityB')

        for entity in entities:
            if entity['type'] == 'Group':
                key_parts.append(entity.get('memberOf', 'NoGroupFound'))
            elif entity['type'] == 'Note':
                if entity.get('id'):
                    key_parts.append(entity['id'])
                elif entity.get('invitation'):
                    key_parts.append(entity['invitation'])
                elif entity.get('withVenueid'):
                    key_parts.append(entity['withVenueid'])
                else:
                    key_parts.append('NoNoteInformation')

        if request.get('model', {}).get('name'):
            key_parts.append(request['model']['name'])

        return ':'.join(key_parts)

    def start_expertise(self, request):
        descriptions = JobDescription.VALS.value

        job_name = self._get_job_name(request)
        request_log = self._get_log_from_request(request)

        request_key = self.get_key_from_request(request)

        try:
            future = asyncio.run_coroutine_threadsafe(
                self.queue.getJobs([
                    'active',
                    'delayed',
                    'paused',
                    'waiting',
                    'waiting-children',
                    'prioritized',
                ]),
                self.queue_loop,
            )
            jobs = future.result()
        except Exception as e:
            jobs = []

        for job in jobs:
            if job.data.get('request_key') == request_key:
                raise openreview.OpenReviewException("Request already in queue")

        config, token = self._prepare_config(request)
        job_id = config.job_id

        config_log = self._get_log_from_config(config)

        config.mdate = int(time.time() * 1000)
        config.status = JobStatus.QUEUED
        config.description = descriptions[JobStatus.QUEUED]

        # Config has passed validation - add it to the user index
        self.logger.info('just before submitting')

        self.logger.info(f"\nconf: {config.to_json()}\n")
        self.redis.save_job(config)

        future = asyncio.run_coroutine_threadsafe(
            self.queue.add(
                job_name,
                {
                    "job_id": job_id,
                    "request_key": request_key,
                    "user_id": config.user_id,
                    "token": token
                },
                {
                    'jobId': job_id,
                    'removeOnComplete': {
                        'count': 100,
                    },
                    'removeOnFail': {
                        'age': 2592000
                    },
                }
            ),
            self.queue_loop
        )
        job = future.result()

        future = asyncio.run_coroutine_threadsafe(job.log(request_log), self.queue_loop)
        future.result()

        future = asyncio.run_coroutine_threadsafe(job.log(config_log), self.queue_loop)
        future.result()

        return job_id

    def start_queue_in_thread(self):
        def run_event_loop(loop):
            # set the loop for the current thread
            asyncio.set_event_loop(loop)
            # run the event loop until stopped
            loop.run_forever()

        # create a new event loop (low-level api)
        self.queue_loop = asyncio.new_event_loop()

        # create a new thread to execute a target coroutine
        thread = threading.Thread(target=run_event_loop, args=(self.queue_loop,), daemon=True)
        # start the new thread
        thread.start()

    def start_worker_in_thread(self):
        def run_event_loop(loop):
            # set the loop for the current thread
            asyncio.set_event_loop(loop)
            # run the event loop until stopped
            loop.run_forever()

        # create a new event loop (low-level api)
        loop = asyncio.new_event_loop()

        # create a new thread to execute a target coroutine
        thread = threading.Thread(target=run_event_loop, args=(loop,), daemon=True)
        # start the new thread
        thread.start()

        asyncio.run_coroutine_threadsafe(self.worker.run(), loop)

    async def close(self):
        await self.worker.close()
        await self.queue.close()

    def get_expertise_all_status(self, user_id, query_params):
        """
        Searches the server for all jobs submitted by a user

        :param user_id: The ID of the user accessing the data
        :type user_id: str

        :param query_params: Query parameters of the GET request
        :type query_params: dict

        :returns: A dictionary with the key 'results' containing a list of job statuses
        """

        def check_status():
            search_status = query_obj.get('status', '')
            return not search_status or status.lower().startswith(search_status.lower())
        
        def check_member():
            search_member, memberOf = '', ''
            if 'memberOf' in query_obj.keys():
                memberOf = config.api_request.entityA.get('memberOf', '') or config.api_request.entityB.get('memberOf', '')
                search_member = query_obj['memberOf']

            elif 'memberOf' in query_obj.get('entityA', {}).keys():
                memberOf = config.api_request.entityA.get('memberOf', '')
                search_member = query_obj['entityA']['memberOf']

            elif 'memberOf' in query_obj.get('entityB', {}).keys():
                memberOf = config.api_request.entityB.get('memberOf', '')
                search_member = query_obj['entityB']['memberOf']
            
            return not search_member or memberOf.lower().startswith(search_member.lower())
        
        def check_invitation():
            search_invitation, inv = '', ''
            if 'invitation' in query_obj.keys():
                inv = config.api_request.entityA.get('invitation', '') or config.api_request.entityB.get('invitation', '')
                search_invitation = query_obj['invitation']

            elif 'invitation' in query_obj.get('entityA', {}).keys():
                inv = config.api_request.entityA.get('invitation', '')
                search_invitation = query_obj['entityA']['invitation']

            elif 'invitation' in query_obj.get('entityB', {}).keys():
                inv = config.api_request.entityB.get('invitation', '')
                search_invitation = query_obj['entityB']['invitation']

            return not search_invitation or inv.lower().startswith(search_invitation.lower())

        def check_paper_id():
            search_paper_id, paper_id = '', ''
            if 'id' in query_obj.keys():
                paper_id = config.api_request.entityA.get('id', '') or config.api_request.entityB.get('id', '')
                search_paper_id = query_obj['id']

            elif 'id' in query_obj.get('entityA', {}).keys():
                paper_id = config.api_request.entityA.get('id', '')
                search_paper_id = query_obj['entityA']['id']

            elif 'id' in query_obj.get('entityB', {}).keys():
                paper_id = config.api_request.entityB.get('id', '')
                search_paper_id = query_obj['entityB']['id']

            return not search_paper_id or paper_id.lower().startswith(search_paper_id.lower())

        def check_result():
            return False not in [
                check_status(),
                check_member(),
                check_invitation(),
                check_paper_id()
            ]

        result = {'results': []}
        query_obj = {}
        '''
        {
            'paperId': value,
            'entityA': {
                'id': value
            }
        }
        '''

        for query, value in query_params.items():
            if query.find('.') < 0: ## If no entity, store value
                query_obj[query] = value
            else:
                entity, query_by = query.split('.') ## If entity, store value in entity obj
                if entity not in query_obj.keys():
                    query_obj[entity] = {}
                query_obj[entity][query_by] = value

        for config in self.redis.load_all_jobs(user_id):
            status = config.status
            description = config.description

            if check_result():
                # Append filtered config to the status
                self._filter_config(config)
                result['results'].append(
                    {
                        'name': config.name,
                        'tauthor': config.user_id,
                        'jobId': config.job_id,
                        'status': status,
                        'description': description,
                        'cdate': config.cdate,
                        'mdate': config.mdate,
                        'request': config.api_request.to_json()
                    }
                )
        return result

    def get_expertise_status(self, user_id, job_id):
        """
        Searches the server for all jobs submitted by a user
        Only fetch the status of the given job id

        :param user_id: The ID of the user accessing the data
        :type user_id: str

        :param job_id: ID of the specific job to look up
        :type job_id: str

        :returns: A dictionary with the key 'results' containing a list of job statuses
        """
        config = self.redis.load_job(job_id, user_id)
        status = config.status
        description = config.description
        
        # Append filtered config to the status
        self._filter_config(config)
        return {
            'name': config.name,
            'tauthor': config.user_id,
            'jobId': config.job_id,
            'status': status,
            'description': description,
            'cdate': config.cdate,
            'mdate': config.mdate,
            'request': config.api_request.to_json()
        }

    def get_expertise_results(self, user_id, job_id, delete_on_get=False):
        """
        Gets the scores of a given job
        If delete_on_get is set, delete the directory after the scores are fetched

        :param user_id: The ID of the user accessing the data
        :type user_id: str

        :param job_id: ID of the specific job to fetch
        :type job_id: str

        :param delete_on_get: A flag indicating whether or not to clean up the directory after it is fetched
        :type delete_on_get: bool

        :returns: A dictionary that contains the calculated scores and metadata
        """
        result = {'results': []}

        # Get and validate profile ID
        config = self.redis.load_job(job_id, user_id)

        # Fetch status
        status = config.status
        description = config.description

        self.logger.info(f"{user_id} able to access job at {job_id} - checking if scores are found")
        # Assemble scores
        if status != JobStatus.COMPLETED:
            raise openreview.OpenReviewException(f"Scores not found - status: {status} | description: {description}")
        else:
            # Search for scores files (if sparse scores exist, retrieve by default)
            ret_list = []

            # Check for output format
            group_group_matching = config.alternate_match_group is not None

            self.logger.info(f"Retrieving scores from {config.job_dir}")
            if not group_group_matching:
                # If reviewer-paper matching, use standard 'user' and 'score' keys
                file_dir, metadata_dir = self._get_score_and_metadata_dir(config.job_dir)
                with open(file_dir, 'r') as csv_file:
                    data_reader = reader(csv_file)
                    for row in data_reader:
                        # For single paper retrieval, filter out scores against the dummy submission
                        if row[0] == 'dummy':
                            continue

                        ret_list.append({
                            'submission': row[0],
                            'user': row[1],
                            'score': float(row[2])
                        })
                result['results'] = ret_list
            else:
                # If group-group matching, report results using "*_member" keys
                file_dir, metadata_dir = self._get_score_and_metadata_dir(config.job_dir, group_scoring=True)
                with open(file_dir, 'r') as csv_file:
                    data_reader = reader(csv_file)
                    for row in data_reader:
                        ret_list.append({
                            'match_member': row[0],
                            'submission_member': row[1],
                            'score': float(row[2])
                        })
                result['results'] = ret_list

            # Gather metadata
            with open(metadata_dir, 'r') as metadata:
                result['metadata'] = json.load(metadata)

        # Clear directory
        if delete_on_get:
            self.logger.info(f'Deleting {config.job_dir}')
            shutil.rmtree(config.job_dir)
            self.redis.remove_job(user_id, job_id)

        return result

    def del_expertise_job(self, user_id, job_id):
        """
        Returns the filtered config of a job and deletes the job directory

        :param user_id: The ID of the user accessing the data
        :type user_id: str

        :param job_id: ID of the specific job to look up
        :type job_id: str

        :returns: Filtered config of the job to be deleted
        """
        config = self.redis.load_job(job_id, user_id)
        
        # Clear directory and Redis entry
        self.logger.info(f"Deleting {config.job_dir} for {user_id}")
        if os.path.isdir(config.job_dir):
            shutil.rmtree(config.job_dir)
        else:
            self.logger.info(f"No files found - only removing Redis entry")
        self.redis.remove_job(user_id, job_id)

        # Return filtered config
        self._filter_config(config)
        return config.to_json()

class ExpertiseCloudService(object):

    def __init__(self, config, logger, containerized = False):
        self.logger = logger
        self.server_config = config
        self.poll_interval = config['POLL_INTERVAL']
        self.max_attempts = config['POLL_MAX_ATTEMPTS']
        self.default_expertise_config = config['DEFAULT_CONFIG']
        self.working_dir = config['WORKING_DIR']
        self.specter_dir = config['SPECTER_DIR']
        self.mfr_feature_vocab_file = config['MFR_VOCAB_DIR']
        self.mfr_checkpoint_dir = config['MFR_CHECKPOINT_DIR']
        self.containerized = containerized
        self.cloud = GCPInterface(
            config=config,
            logger=logger
        )

        # Only load if maintaining persisted jobs on disk
        if not containerized:
            self.redis = RedisDatabase(
                host = config['REDIS_ADDR'],
                port = config['REDIS_PORT'],
                db = config['REDIS_CONFIG_DB'],
                sync_on_disk=False
            )
        self.queue = Queue(
            'Expertise',
            {
                'prefix': 'bullmq:expertise',
                'connection': {
                    "host": config['REDIS_ADDR'],
                    "port": config['REDIS_PORT'],
                    "db": config['REDIS_CONFIG_DB'],
                }
            }
        )
        self.start_queue_in_thread()

        self.worker = Worker(
            'Expertise',
            self.worker_process,
            {
                'prefix': 'bullmq:expertise',
                'connection': {
                    "host": config['REDIS_ADDR'],
                    "port": config['REDIS_PORT'],
                    "db": config['REDIS_CONFIG_DB'],
                },
                'autorun': False,
                'concurrency': config['ACTIVE_JOBS'],
            }
        )
        self.start_worker_in_thread()

        # Define expected/required API fields
        self.req_fields = ['name', 'match_group', 'user_id', 'job_id']
        self.optional_model_params = ['use_title', 'use_abstract', 'average_score', 'max_score', 'skip_specter']
        self.optional_fields = ['model', 'model_params', 'exclusion_inv', 'token', 'baseurl', 'baseurl_v2', 'paper_invitation', 'paper_id']
        self.path_fields = ['work_dir', 'scores_path', 'publications_path', 'submissions_path']

    def set_client(self, client):
        self.client = client

    def set_client_v2(self, client_v2):
        self.client_v2 = client_v2
        self.cloud.set_client(client_v2)

    def update_status(self, config, new_status, desc=None):
        """
        Updates the config of a given job to the new status
        Optionally allows manual setting of the description

        :param config: JobConfig of a given job
        :type config: JobConfig

        :param new_status: The new status for the job - a value from the JobStatus enumeration
        :type new_status: str
        """
        descriptions = JobDescription.VALS.value
        config.status = new_status
        if desc is None:
            config.description = descriptions[new_status]
        else:
            if 'num_samples=0' in desc:
                desc += '. Please check that there is at least 1 member of the match group with at least 1 publication on OpenReview.'
            if 'Dimension out of range' in desc:
                desc += '. Please check that you have at least 1 submission submitted and that you have run the Post Submission stage.'
            config.description = desc
        config.mdate = int(time.time() * 1000)
        self.redis.save_job(config)

    async def worker_process(self, job, token):
        user_id = job.data['user_id']
        job_id = job.data['cloud_id']

        try:
            self.logger.info(f"In polling worker...")
            job_completed, job_error = False, False

            for attempt in range(self.max_attempts):
                self.logger.info(f"In attempt {attempt + 1} of {self.max_attempts}...")
                status = self.cloud.get_job_status_by_job_id(user_id, job_id)
                self.logger.info(f"Invoked get_job_status_by_job_id for {job_id} - status: {status}")
                if status['status'] == JobStatus.COMPLETED:
                    self.logger.info(f"Job {job_id} completed.")
                    job_completed = True
                    break
                elif status['status'] == JobStatus.ERROR:
                    self.logger.info(f"Job {job_id} encountered an error.")
                    job_completed = False
                    job_error = True
                    break

                self.logger.info(f"Job {job_id} status: {status['status']}. Retrying in {self.poll_interval} seconds...")
                await asyncio.sleep(self.poll_interval)

            if not job_completed and not job_error:
                self.logger.info(f"Polling exceeded maximum attempts for job {job_id}.")
            elif not job_completed and job_error:
                self.logger.info(f"Job {job_id} encountered an error.")

        except Exception as e:
            # Re-raise exception to appear in the queue
            raise e.with_traceback(e.__traceback__)

    def _get_job_name(self, request):
        job_name_parts = [request.get('name', 'No name provided')]
        entities = []
        if request.get('entityA', {}).get('type'):
            entities.append(request['entityA'])
        else:
            job_name_parts.append('No Entity A Type Found')
        if request.get('entityB', {}).get('type'):
            entities.append(request['entityB'])
        else:
            job_name_parts.append('No Entity B Type Found')

        for entity in entities:
            if entity['type'] == 'Group':
                job_name_parts.append(entity.get('memberOf', 'No Group Found'))
            elif entity['type'] == 'Note':
                if entity.get('id'):
                    job_name_parts.append(entity['id'])
                elif entity.get('invitation'):
                    job_name_parts.append(entity['invitation'])
                elif entity.get('withVenueid'):
                    job_name_parts.append(entity['withVenueid'])
                else:
                    job_name_parts.append('No Note Information Found')

        return f'{job_name_parts[0]}: {job_name_parts[1]} - {job_name_parts[2]}'

    def _get_log_from_request(self, request):
        log = []
        if request.get('entityA'):
            log.append(f"Entity A: {json.dumps(request.get('entityA', {}), indent=4)}")
        if request.get('entityB'):
            log.append(f"Entity B: {json.dumps(request.get('entityB', {}), indent=4)}")

        return '\n'.join(log)

    def _get_log_from_config(self, config):
        log = []
        if config.name:
            log.append(f"Job name: {config.name}")
        if config.paper_id:
            log.append(f"Paper ID: {config.paper_id}")
        if config.paper_invitation:
            log.append(f"Paper invitation: {config.paper_invitation}")
        if config.paper_venueid:
            log.append(f"Paper venue ID: {config.paper_venueid}")
        if config.match_group:
            log.append(f"Match group: {config.match_group}")
        if config.alternate_match_group:
            log.append(f"Alternate match group: {config.alternate_match_group}")
        if config.model:
            log.append(f"Model: {config.model}")
        if config.model_params:
            log.append(f"Model params: {json.dumps(config.to_json().get('model_params', {}), indent=4)}")

        return '\n'.join(log)

    def get_key_from_request(self, request):
        key_parts = []
        entities = []
        if request.get('entityA', {}).get('type'):
            entities.append(request['entityA'])
        else:
            key_parts.append('NoEntityA')

        if request.get('entityB', {}).get('type'):
            entities.append(request['entityB'])
        else:
            key_parts.append('NoEntityB')

        for entity in entities:
            if entity['type'] == 'Group':
                key_parts.append(entity.get('memberOf', 'NoGroupFound'))
            elif entity['type'] == 'Note':
                if entity.get('id'):
                    key_parts.append(entity['id'])
                elif entity.get('invitation'):
                    key_parts.append(entity['invitation'])
                elif entity.get('withVenueid'):
                    key_parts.append(entity['withVenueid'])
                else:
                    key_parts.append('NoNoteInformation')

        if request.get('model', {}).get('name'):
            key_parts.append(request['model']['name'])

        return ':'.join(key_parts)

    def _prepare_config(self, request) -> dict:
        """
        Overwrites/add specific key-value pairs in the submitted job config
        :param request: Contains the initial request from the user
        :type request: dict

        :returns config: A modified version of config with the server-required fields

        :raises Exception: Raises exceptions when a required field is missing, or when a parameter is provided
                        when it is not expected
        """
        # Validate fields
        self.logger.info(f"Incoming request - {request}")
        validated_request = APIRequest(request)
        config = JobConfig.from_request(
            api_request = validated_request,
            starting_config = self.default_expertise_config,
            openreview_client= self.client,
            openreview_client_v2= self.client_v2,
            server_config = self.server_config,
            working_dir = self.working_dir
        )
        self.logger.info(f"Config validation passed - {config.to_json()}")

        if not self.containerized:
            self.logger.info(f"Saving processed config to {os.path.join(config.job_dir, 'config.json')}")
            self.redis.save_job(config)

        return config, self.client.token

    def start_expertise(self, request):
        descriptions = JobDescription.VALS.value

        job_name = self._get_job_name(request)
        request_log = self._get_log_from_request(request)

        request_key = self.get_key_from_request(request)

        try:
            future = asyncio.run_coroutine_threadsafe(
                self.queue.getJobs([
                    'active',
                    'delayed',
                    'paused',
                    'waiting',
                    'waiting-children',
                    'prioritized',
                ]),
                self.queue_loop,
            )
            jobs = future.result()
        except Exception as e:
            jobs = []

        for job in jobs:
            if job.data.get('request_key') == request_key:
                raise openreview.OpenReviewException("Request already in queue")

        cloud_id = self.cloud.create_job(deepcopy(request))
        config, token = self._prepare_config(request)
        job_id = config.job_id

        config_log = self._get_log_from_config(config)

        config.mdate = int(time.time() * 1000)
        config.status = JobStatus.QUEUED
        config.description = descriptions[JobStatus.QUEUED]
        config.cloud_id = cloud_id

        # Config has passed validation - add it to the user index
        self.logger.info('just before submitting')
        self.logger.info(f"vertex id={cloud_id}")

        self.logger.info(f"\nconf: {config.to_json()}\n")
        self.redis.save_job(config)

        self.logger.info(f"Adding job {job_name} to queue")
        future = asyncio.run_coroutine_threadsafe(
            self.queue.add(
                job_name,
                {
                    "job_id": job_id,
                    "request_key": request_key,
                    "user_id": config.user_id,
                    "cloud_id": config.cloud_id,
                    "token": token
                },
                {
                    'jobId': job_id,
                    'removeOnComplete': {
                        'count': 100,
                    },
                    'removeOnFail': {
                        'age': 2592000
                    },
                }
            ),
            self.queue_loop
        )
        self.logger.info(f"Job {job_name} queued")
        job = future.result()

        future = asyncio.run_coroutine_threadsafe(job.log(request_log), self.queue_loop)
        future.result()

        future = asyncio.run_coroutine_threadsafe(job.log(config_log), self.queue_loop)
        future.result()

        return job_id

    def start_queue_in_thread(self):
        def run_event_loop(loop):
            # set the loop for the current thread
            asyncio.set_event_loop(loop)
            # run the event loop until stopped
            loop.run_forever()

        # create a new event loop (low-level api)
        self.queue_loop = asyncio.new_event_loop()

        # create a new thread to execute a target coroutine
        thread = threading.Thread(target=run_event_loop, args=(self.queue_loop,), daemon=True)
        # start the new thread
        thread.start()

    def start_worker_in_thread(self):
        def run_event_loop(loop):
            # set the loop for the current thread
            asyncio.set_event_loop(loop)
            # run the event loop until stopped
            loop.run_forever()

        # create a new event loop (low-level api)
        loop = asyncio.new_event_loop()

        # create a new thread to execute a target coroutine
        thread = threading.Thread(target=run_event_loop, args=(loop,), daemon=True)
        # start the new thread
        thread.start()

        asyncio.run_coroutine_threadsafe(self.worker.run(), loop)

    async def close(self):
        await self.worker.close()
        await self.queue.close()

    def get_expertise_all_status(self, user_id, query_params):
        """
        Searches the server for all jobs submitted by a user

        :param user_id: The ID of the user accessing the data
        :type user_id: str

        :param query_params: Query parameters of the GET request
        :type query_params: dict

        :returns: A dictionary with the key 'results' containing a list of job statuses
        """
        cloud_return = self.cloud.get_job_status(user_id, query_params)
        redis_jobs = self.redis.load_all_jobs(user_id)
        for cloud_job in cloud_return['results']:
            for redis_job in redis_jobs:
                if cloud_job['jobId'] == redis_job.cloud_id:
                    cloud_job['name'] = redis_job.name
                    cloud_job['jobId'] = redis_job.job_id
        return cloud_return


    def get_expertise_status(self, user_id, job_id):
        """
        Searches the server for all jobs submitted by a user
        Only fetch the status of the given job id

        :param user_id: The ID of the user accessing the data
        :type user_id: str

        :param job_id: ID of the specific job to look up
        :type job_id: str

        :returns: A dictionary with the key 'results' containing a list of job statuses
        """
        redis_job = self.redis.load_job(job_id, user_id)
        cloud_return = self.cloud.get_job_status_by_job_id(user_id, redis_job.cloud_id)
        cloud_return['name'] = redis_job.name
        cloud_return['jobId'] = redis_job.job_id
        return cloud_return

    def get_expertise_results(self, user_id, job_id, delete_on_get=False):
        """
        Gets the scores of a given job
        If delete_on_get is set, delete the directory after the scores are fetched

        :param user_id: The ID of the user accessing the data
        :type user_id: str

        :param job_id: ID of the specific job to fetch
        :type job_id: str

        :param delete_on_get: A flag indicating whether or not to clean up the directory after it is fetched
        :type delete_on_get: bool

        :returns: A dictionary that contains the calculated scores and metadata
        """
        redis_job = self.redis.load_job(job_id, user_id)
        return self.cloud.get_job_results(user_id, redis_job.cloud_id, delete_on_get)

    def del_expertise_job(self, user_id, job_id):
        """
        Returns the filtered config of a job and deletes the job directory

        :param user_id: The ID of the user accessing the data
        :type user_id: str

        :param job_id: ID of the specific job to look up
        :type job_id: str

        :returns: Filtered config of the job to be deleted
        """
        config = self.redis.load_job(job_id, user_id)
        
        # Clear directory and Redis entry
        self.logger.info(f"Deleting {config.job_dir} for {user_id}")
        if os.path.isdir(config.job_dir):
            shutil.rmtree(config.job_dir)
        else:
            self.logger.info(f"No files found - only removing Redis entry")
        self.redis.remove_job(user_id, job_id)

        # Return filtered config
        self._filter_config(config)
        return config.to_json()<|MERGE_RESOLUTION|>--- conflicted
+++ resolved
@@ -10,11 +10,8 @@
 from openreview import OpenReviewException
 from enum import Enum
 from threading import Lock
-<<<<<<< HEAD
 from pathlib import Path
-=======
 import multiprocessing
->>>>>>> 7dc429f9
 from bullmq import Queue, Worker
 from expertise.execute_expertise import execute_create_dataset, execute_expertise
 from expertise.service.utils import GCPInterface
