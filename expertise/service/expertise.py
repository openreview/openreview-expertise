import shortuuid
import shutil
import time
import os
import json
from csv import reader
import openreview
from openreview import OpenReviewException
from enum import Enum
from threading import Lock

<<<<<<< HEAD
from .utils import JobConfig, APIRequest, JobDescription, JobStatus, SUPERUSER_IDS
=======
from .utils import JobConfig, APIRequest, JobDescription, JobStatus, SUPERUSER_IDS, RedisDatabase
>>>>>>> a0ecfbd9

user_index_file_lock = Lock()
class ExpertiseService(object):

    def __init__(self, client, config, logger):
        self.client = client
        self.logger = logger
        self.server_config = config
        self.default_expertise_config = config['DEFAULT_CONFIG']
        self.working_dir = config['WORKING_DIR']
        self.specter_dir = config['SPECTER_DIR']
        self.mfr_feature_vocab_file = config['MFR_VOCAB_DIR']
        self.mfr_checkpoint_dir = config['MFR_CHECKPOINT_DIR']
<<<<<<< HEAD
        self.redis_args = {
            'host': config['REDIS_ADDR'],
            'port': config['REDIS_PORT'],
            'db': config['REDIS_DB']
        }
=======
        self.redis = RedisDatabase(
            host = config['REDIS_ADDR'],
            port = config['REDIS_PORT'],
            db = config['REDIS_CONFIG_DB']
        )
>>>>>>> a0ecfbd9

        # Define expected/required API fields
        self.req_fields = ['name', 'match_group', 'user_id', 'job_id']
        self.optional_model_params = ['use_title', 'use_abstract', 'average_score', 'max_score', 'skip_specter']
        self.optional_fields = ['model', 'model_params', 'exclusion_inv', 'token', 'baseurl', 'baseurl_v2', 'paper_invitation', 'paper_id']
        self.path_fields = ['work_dir', 'scores_path', 'publications_path', 'submissions_path']

    def _filter_config(self, running_config):
        """
        Filters out certain server-side fields of a config file in order to
        form a presentable config to the user

        :param running_config: Contains the config JSON as read from the servver
        :type running_config: JobConfig

        :returns config: A modified version of config without the server fields
        """

        running_config.baseurl = None
        running_config.baseurl_v2 = None
        running_config.user_id = None

    def _prepare_config(self, request) -> dict:
        """
        Overwrites/add specific key-value pairs in the submitted job config
        :param request: Contains the initial request from the user
        :type request: dict

        :returns config: A modified version of config with the server-required fields

        :raises Exception: Raises exceptions when a required field is missing, or when a parameter is provided
                        when it is not expected
        """
        # Validate fields
        validated_request = APIRequest(request)
        config = JobConfig.from_request(
            api_request = validated_request,
            starting_config = self.default_expertise_config,
            openreview_client= self.client,
            server_config = self.server_config,
            working_dir = self.working_dir
        )
        self.logger.info(f"Config validation passed - {config.to_json()}")

        # Create directory and config file
        if not os.path.isdir(config.dataset['directory']):
            os.makedirs(config.dataset['directory'])
        with open(os.path.join(config.job_dir, 'config.json'), 'w+') as f:
            json.dump(config.to_json(), f, ensure_ascii=False, indent=4)
        self.logger.info(f"Saving processed config to {os.path.join(config.job_dir, 'config.json')}")
<<<<<<< HEAD
        config.save(self.redis_args)
=======
        self.redis.save_job(config)
>>>>>>> a0ecfbd9

        return config, self.client.token

    def _get_subdirs(self, user_id):
        """
        Returns the direct children directories of the given root directory

        :returns: A list of subdirectories not prefixed by the given root directory
        """
        subdirs = [name for name in os.listdir(self.working_dir) if os.path.isdir(os.path.join(self.working_dir, name))]
        if user_id.lower() in SUPERUSER_IDS:
            return subdirs

        # Search all directories for matching user ID
        filtered_dirs = []
        for job_dir in subdirs:
            with open(os.path.join(self.working_dir, job_dir, 'config.json')) as f:
                config = JobConfig.from_json(json.load(f))
            if config.user_id == user_id:
                filtered_dirs.append(job_dir)

        return filtered_dirs

    def _get_score_and_metadata_dir(self, search_dir):
        """
        Searches the given directory for a possible score file and the metadata file

        :param search_dir: The root directory to search in
        :type search_dir: str

        :returns file_dir: The directory of the score file, if it exists, starting from the given directory
        :returns metadata_dir: The directory of the metadata file, if it exists, starting from the given directory
        """
        # Search for scores files (only non-sparse scores)
        file_dir, metadata_dir = None, None
        with open(os.path.join(search_dir, 'config.json'), 'r') as f:
            config = JobConfig.from_json(json.load(f))

        # Look for files
        if os.path.isfile(os.path.join(search_dir, f"{config.name}.csv")):
            file_dir = os.path.join(search_dir, f"{config.name}.csv")
        else:
            raise OpenReviewException("Score file not found for job {job_id}".format(job_id=config.job_id))

        if os.path.isfile(os.path.join(search_dir, 'metadata.json')):
            metadata_dir = os.path.join(search_dir, 'metadata.json')
        else:
            raise OpenReviewException("Metadata file not found for job {job_id}".format(job_id=config.job_id))

        return file_dir, metadata_dir

    def start_expertise(self, request):
        descriptions = JobDescription.VALS.value

        from .celery_tasks import run_userpaper
        config, token = self._prepare_config(request)
        job_id = config.job_id

        config.mdate = int(time.time() * 1000)
        config.status = JobStatus.QUEUED
        config.description = descriptions[JobStatus.QUEUED]

        # Config has passed validation - add it to the user index
        self.logger.info('just before submitting')
        run_userpaper.apply_async(
            (config, token, self.logger, self.redis_args),
            queue='userpaper',
            task_id=job_id
        )
        self.logger.info(f"\nconf: {config.to_json()}\n")
<<<<<<< HEAD
        config.save(self.redis_args)
=======
        self.redis.save_job(config)
>>>>>>> a0ecfbd9

        return job_id

    def get_expertise_all_status(self, user_id, query_params):
        """
        Searches the server for all jobs submitted by a user

        :param user_id: The ID of the user accessing the data
        :type user_id: str

<<<<<<< HEAD
        :param query_params: Contains the query parameters of the GET request
        :type job_id: dict
=======
        :param query_params: Query parameters of the GET request
        :type query_params: dict
>>>>>>> a0ecfbd9

        :returns: A dictionary with the key 'results' containing a list of job statuses
        """
        result = {'results': []}
        search_status = query_params.get('status')

<<<<<<< HEAD
        # Retrieve search fields
        memberOf = query_params.get('memberOf', None)
        id = query_params.get('id', None)
        status_query = query_params.get('status', None)

        for config in JobConfig.load_all_jobs(user_id, self.redis_args):
            status = config.status
            description = config.description

            # Filter by search fields
            req = config.api_request
            if memberOf and (not req.entityA.get('memberOf') == memberOf and not req.entityB.get('memberOf') == memberOf):
                continue
            if id and not config.job_id == id:
                continue
            if status_query and not status.startswith(status_query):
                continue
            
            # Append filtered config to the status
            self._filter_config(config)
            result['results'].append(
                {
                    'id': config.job_id,
                    'status': status,
                    'description': description,
                    'cdate': config.cdate,
                    'mdate': config.mdate,
                    'request': config.api_request.to_json()
                }
            )
=======
        for config in self.redis.load_all_jobs(user_id):
            status = config.status
            description = config.description

            if not search_status or status.lower().startswith(search_status.lower()):
                # Append filtered config to the status
                self._filter_config(config)
                result['results'].append(
                    {
                        'job_id': config.job_dir,
                        'name': config.name,
                        'status': status,
                        'description': description,
                        'cdate': config.cdate,
                        'mdate': config.mdate,
                        'config': config.to_json()
                    }
                )
>>>>>>> a0ecfbd9
        return result

    def get_expertise_status(self, user_id, job_id):
        """
        Searches the server for all jobs submitted by a user
        Only fetch the status of the given job id

        :param user_id: The ID of the user accessing the data
        :type user_id: str

        :param job_id: ID of the specific job to look up
        :type job_id: str

        :returns: A dictionary with the key 'results' containing a list of job statuses
        """
<<<<<<< HEAD
        config = JobConfig.load_job(job_id, user_id, self.redis_args)
=======
        config = self.redis.load_job(job_id, user_id)
>>>>>>> a0ecfbd9
        status = config.status
        description = config.description
        
        # Append filtered config to the status
        self._filter_config(config)
        return {
<<<<<<< HEAD
            'id': config.job_dir,
=======
            'job_id': config.job_dir,
            'name': config.name,
>>>>>>> a0ecfbd9
            'status': status,
            'description': description,
            'cdate': config.cdate,
            'mdate': config.mdate,
            'request': config.api_request.to_json()
        }

    def get_expertise_results(self, user_id, job_id, delete_on_get=False):
        """
        Gets the scores of a given job
        If delete_on_get is set, delete the directory after the scores are fetched

        :param user_id: The ID of the user accessing the data
        :type user_id: str

        :param job_id: ID of the specific job to fetch
        :type job_id: str

        :param delete_on_get: A flag indicating whether or not to clean up the directory after it is fetched
        :type delete_on_get: bool

        :returns: A dictionary that contains the calculated scores and metadata
        """
        result = {'results': []}

        # Get and validate profile ID
<<<<<<< HEAD
        config = JobConfig.load_job(job_id, user_id, self.redis_args)
=======
        config = self.redis.load_job(job_id, user_id)
>>>>>>> a0ecfbd9

        # Fetch status
        status = config.status
        description = config.description

        self.logger.info(f"{user_id} able to access job at {job_id} - checking if scores are found")
        # Assemble scores
        if status != JobStatus.COMPLETED:
            raise openreview.OpenReviewException(f"Scores not found - status: {status} | description: {description}")
        else:
            # Search for scores files (only non-sparse scores)
            file_dir, metadata_dir = self._get_score_and_metadata_dir(config.job_dir)
            self.logger.info(f"Retrieving scores from {config.job_dir}")
            ret_list = []

            # Check for output format
            group_group_matching = config.alternate_match_group is not None

            if not group_group_matching:
                # If reviewer-paper matching, use standard 'user' and 'score' keys
                with open(file_dir, 'r') as csv_file:
                    data_reader = reader(csv_file)
                    for row in data_reader:
                        # For single paper retrieval, filter out scores against the dummy submission
                        if row[0] == 'dummy':
                            continue

                        ret_list.append({
                            'submission': row[0],
                            'user': row[1],
                            'score': float(row[2])
                        })
                result['results'] = ret_list
            else:
                # If group-group matching, report results using "*_member" keys
                with open(file_dir, 'r') as csv_file:
                    data_reader = reader(csv_file)
                    for row in data_reader:
                        ret_list.append({
                            'match_member': row[0],
                            'submission_member': row[1],
                            'score': float(row[2])
                        })
                result['results'] = ret_list

            # Gather metadata
            with open(metadata_dir, 'r') as metadata:
                result['metadata'] = json.load(metadata)

        # Clear directory
        if delete_on_get:
            self.logger.info(f'Deleting {config.job_dir}')
            shutil.rmtree(config.job_dir)
<<<<<<< HEAD
            JobConfig.remove_job(user_id, job_id, self.redis_args)
=======
            self.redis.remove_job(user_id, job_id)
>>>>>>> a0ecfbd9

        return result

    def del_expertise_job(self, user_id, job_id):
        """
        Returns the filtered config of a job and deletes the job directory

        :param user_id: The ID of the user accessing the data
        :type user_id: str

        :param job_id: ID of the specific job to look up
        :type job_id: str

        :returns: Filtered config of the job to be deleted
        """
<<<<<<< HEAD
        config = JobConfig.load_job(job_id, user_id, self.redis_args)
=======
        config = self.redis.load_job(job_id, user_id)
>>>>>>> a0ecfbd9
        
        # Clear directory and Redis entry
        self.logger.info(f"Deleting {config.job_dir} for {user_id}")
        if os.path.isdir(config.job_dir):
            shutil.rmtree(config.job_dir)
        else:
            self.logger.info(f"No files found - only removing Redis entry")
<<<<<<< HEAD
        JobConfig.remove_job(user_id, job_id, self.redis_args)
=======
        self.redis.remove_job(user_id, job_id)
>>>>>>> a0ecfbd9

        # Return filtered config
        self._filter_config(config)
        return config.to_json()<|MERGE_RESOLUTION|>--- conflicted
+++ resolved
@@ -9,11 +9,7 @@
 from enum import Enum
 from threading import Lock
 
-<<<<<<< HEAD
-from .utils import JobConfig, APIRequest, JobDescription, JobStatus, SUPERUSER_IDS
-=======
 from .utils import JobConfig, APIRequest, JobDescription, JobStatus, SUPERUSER_IDS, RedisDatabase
->>>>>>> a0ecfbd9
 
 user_index_file_lock = Lock()
 class ExpertiseService(object):
@@ -27,19 +23,11 @@
         self.specter_dir = config['SPECTER_DIR']
         self.mfr_feature_vocab_file = config['MFR_VOCAB_DIR']
         self.mfr_checkpoint_dir = config['MFR_CHECKPOINT_DIR']
-<<<<<<< HEAD
-        self.redis_args = {
-            'host': config['REDIS_ADDR'],
-            'port': config['REDIS_PORT'],
-            'db': config['REDIS_DB']
-        }
-=======
         self.redis = RedisDatabase(
             host = config['REDIS_ADDR'],
             port = config['REDIS_PORT'],
             db = config['REDIS_CONFIG_DB']
         )
->>>>>>> a0ecfbd9
 
         # Define expected/required API fields
         self.req_fields = ['name', 'match_group', 'user_id', 'job_id']
@@ -90,11 +78,7 @@
         with open(os.path.join(config.job_dir, 'config.json'), 'w+') as f:
             json.dump(config.to_json(), f, ensure_ascii=False, indent=4)
         self.logger.info(f"Saving processed config to {os.path.join(config.job_dir, 'config.json')}")
-<<<<<<< HEAD
-        config.save(self.redis_args)
-=======
         self.redis.save_job(config)
->>>>>>> a0ecfbd9
 
         return config, self.client.token
 
@@ -165,11 +149,7 @@
             task_id=job_id
         )
         self.logger.info(f"\nconf: {config.to_json()}\n")
-<<<<<<< HEAD
-        config.save(self.redis_args)
-=======
         self.redis.save_job(config)
->>>>>>> a0ecfbd9
 
         return job_id
 
@@ -180,51 +160,14 @@
         :param user_id: The ID of the user accessing the data
         :type user_id: str
 
-<<<<<<< HEAD
-        :param query_params: Contains the query parameters of the GET request
-        :type job_id: dict
-=======
         :param query_params: Query parameters of the GET request
         :type query_params: dict
->>>>>>> a0ecfbd9
 
         :returns: A dictionary with the key 'results' containing a list of job statuses
         """
         result = {'results': []}
         search_status = query_params.get('status')
 
-<<<<<<< HEAD
-        # Retrieve search fields
-        memberOf = query_params.get('memberOf', None)
-        id = query_params.get('id', None)
-        status_query = query_params.get('status', None)
-
-        for config in JobConfig.load_all_jobs(user_id, self.redis_args):
-            status = config.status
-            description = config.description
-
-            # Filter by search fields
-            req = config.api_request
-            if memberOf and (not req.entityA.get('memberOf') == memberOf and not req.entityB.get('memberOf') == memberOf):
-                continue
-            if id and not config.job_id == id:
-                continue
-            if status_query and not status.startswith(status_query):
-                continue
-            
-            # Append filtered config to the status
-            self._filter_config(config)
-            result['results'].append(
-                {
-                    'id': config.job_id,
-                    'status': status,
-                    'description': description,
-                    'cdate': config.cdate,
-                    'mdate': config.mdate,
-                    'request': config.api_request.to_json()
-                }
-            )
-=======
         for config in self.redis.load_all_jobs(user_id):
             status = config.status
             description = config.description
@@ -243,7 +186,6 @@
                         'config': config.to_json()
                     }
                 )
->>>>>>> a0ecfbd9
         return result
 
     def get_expertise_status(self, user_id, job_id):
@@ -259,23 +201,14 @@
 
         :returns: A dictionary with the key 'results' containing a list of job statuses
         """
-<<<<<<< HEAD
-        config = JobConfig.load_job(job_id, user_id, self.redis_args)
-=======
         config = self.redis.load_job(job_id, user_id)
->>>>>>> a0ecfbd9
         status = config.status
         description = config.description
         
         # Append filtered config to the status
         self._filter_config(config)
         return {
-<<<<<<< HEAD
             'id': config.job_dir,
-=======
-            'job_id': config.job_dir,
-            'name': config.name,
->>>>>>> a0ecfbd9
             'status': status,
             'description': description,
             'cdate': config.cdate,
@@ -302,11 +235,7 @@
         result = {'results': []}
 
         # Get and validate profile ID
-<<<<<<< HEAD
-        config = JobConfig.load_job(job_id, user_id, self.redis_args)
-=======
         config = self.redis.load_job(job_id, user_id)
->>>>>>> a0ecfbd9
 
         # Fetch status
         status = config.status
@@ -360,11 +289,7 @@
         if delete_on_get:
             self.logger.info(f'Deleting {config.job_dir}')
             shutil.rmtree(config.job_dir)
-<<<<<<< HEAD
-            JobConfig.remove_job(user_id, job_id, self.redis_args)
-=======
             self.redis.remove_job(user_id, job_id)
->>>>>>> a0ecfbd9
 
         return result
 
@@ -380,11 +305,7 @@
 
         :returns: Filtered config of the job to be deleted
         """
-<<<<<<< HEAD
-        config = JobConfig.load_job(job_id, user_id, self.redis_args)
-=======
         config = self.redis.load_job(job_id, user_id)
->>>>>>> a0ecfbd9
         
         # Clear directory and Redis entry
         self.logger.info(f"Deleting {config.job_dir} for {user_id}")
@@ -392,11 +313,7 @@
             shutil.rmtree(config.job_dir)
         else:
             self.logger.info(f"No files found - only removing Redis entry")
-<<<<<<< HEAD
-        JobConfig.remove_job(user_id, job_id, self.redis_args)
-=======
         self.redis.remove_job(user_id, job_id)
->>>>>>> a0ecfbd9
 
         # Return filtered config
         self._filter_config(config)
