--- conflicted
+++ resolved
@@ -904,13 +904,11 @@
                 deepcopy(request)
             )
 
-<<<<<<< HEAD
-        cloud_id = self.cloud.create_job(deepcopy(request), job_id=job.id, client=openreview_client_v2, user_id=user_id)
-=======
             cloud_id = self.cloud.create_job(
                 deepcopy(request),
+                job_id=job.id,
                 client=openreview_client_v2,
-                user_id = user_id,
+                user_id=user_id,
                 machine_type=machine_type
             )
         except Exception as e:
@@ -922,7 +920,6 @@
             # If we fail to create the job, we should not proceed with polling
             # Re-raise exception to appear in the queue
             raise e.with_traceback(e.__traceback__)
->>>>>>> e5d57ccf
         config.mdate = int(time.time() * 1000)
         config.status = JobStatus.QUEUED
         config.description = descriptions[JobStatus.QUEUED]
