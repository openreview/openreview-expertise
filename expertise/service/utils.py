--- conflicted
+++ resolved
@@ -38,11 +38,8 @@
     RUN_EXPERTISE = 'Running Expertise'
     COMPLETED = 'Completed'
     ERROR = 'Error'
-<<<<<<< HEAD
     REVOKED = 'Revoked'
-=======
     CANCEL = 'Canceled'
->>>>>>> 249d3fab
 
 class JobDescription(dict, Enum):
     VALS = {
@@ -52,11 +49,8 @@
         JobStatus.EXPERTISE_QUEUED: 'Job has assembled the data and is waiting in queue for the expertise model',
         JobStatus.RUN_EXPERTISE: 'Job is running the selected expertise model to compute scores',
         JobStatus.COMPLETED: 'Job is complete and the computed scores are ready',
-<<<<<<< HEAD
-        JobStatus.REVOKED: 'Job is revoked and will be cleaned up'
-=======
+        JobStatus.REVOKED: 'Job is revoked and will be cleaned up',
         JobStatus.CANCEL: 'Job was running when the server restarted and was canceled'
->>>>>>> 249d3fab
     }
 class APIRequest(object):
     """
