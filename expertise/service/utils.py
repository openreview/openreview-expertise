import openreview
import shortuuid
import os
import time
import json
import re
import redis, pickle
from unittest.mock import MagicMock
from enum import Enum

import re
SUPERUSER_IDS = ['openreview.net']

# -----------------
# -- Mock Client --
# -----------------
def mock_client(version=1):
    client = MagicMock(openreview.Client)

    def get_user():
        return {
            'user': {
                'id': 'test_user1@mail.com'
            }
        }

    def get_token():
        return None

    def get_note(id):
        if version == 1:
            with open('tests/data/fakeData.json') as json_file:
                data = json.load(json_file)
        elif version == 2:
            with open('tests/data/api2Data.json') as json_file:
                data = json.load(json_file)
        else:
            raise openreview.OpenReviewException('Version number not supported')

        for invitation in data['notes'].keys():
            for note in data['notes'][invitation]:
                if note['id'] == id:
                    return openreview.Note.from_json(note)
        raise openreview.OpenReviewException({'name': 'NotFoundError', 'message': f"The Note {id} was not found", 'status': 404, 'details': {'path': 'id', 'value': id}})

    def get_profile(email_or_id = None):
        mock_profile = {
            "id": "~Test_User1",
            "content": {
                "preferredEmail": "Test_User1@mail.com",
                "emails": [
                    "Test_User1@mail.com"
                ]
            }
        }
        if email_or_id:
            tildematch = re.compile('~.+')
            if tildematch.match(email_or_id):
                att = 'id'
            else:
                att = 'email'
            with open('tests/data/fakeData.json') as json_file:
                data = json.load(json_file)
            profiles = data['profiles']
            for profile in profiles:
                profile = openreview.Profile.from_json(profile)
                if att == 'id':
                    if profile.id == email_or_id:
                        return profile
                else:
                    if email_or_id in profile.content.get('emails'):
                        return profile
        return openreview.Profile.from_json(mock_profile)

    def get_notes(id = None,
        paperhash = None,
        forum = None,
        original = None,
        invitation = None,
        replyto = None,
        tauthor = None,
        signature = None,
        writer = None,
        trash = None,
        number = None,
        content = None,
        limit = None,
        offset = None,
        mintcdate = None,
        details = None,
        sort = None):

        if offset != 0:
            return []
        if version == 1:
            with open('tests/data/expertiseServiceData.json') as json_file:
                data = json.load(json_file)
        elif version == 2:
            with open('tests/data/api2Data.json') as json_file:
                data = json.load(json_file)
        else:
            raise openreview.OpenReviewException('Version number not supported')

        if invitation:
            notes=data['notes'][invitation]
            return [openreview.Note.from_json(note) for note in notes]

        if 'authorids' in content:
            authorid = content['authorids']
            profiles = data['profiles']
            for profile in profiles:
                if authorid == profile['id']:
                    return [openreview.Note.from_json(note) for note in profile['publications']]

        return []

    def get_group(group_id):
        if version == 1:
            with open('tests/data/expertiseServiceData.json') as json_file:
                data = json.load(json_file)
        elif version == 2:
            with open('tests/data/api2Data.json') as json_file:
                data = json.load(json_file)
        else:
            raise openreview.OpenReviewException('Version number not supported')
        group = openreview.Group.from_json(data['groups'][group_id])
        return group

    def search_profiles(confirmedEmails=None, ids=None, term=None):
        if version == 1:
            with open('tests/data/expertiseServiceData.json') as json_file:
                data = json.load(json_file)
        elif version == 2:
            with open('tests/data/api2Data.json') as json_file:
                data = json.load(json_file)
        else:
            raise openreview.OpenReviewException('Version number not supported')
        profiles = data['profiles']
        profiles_dict_emails = {}
        profiles_dict_tilde = {}
        for profile in profiles:
            profile = openreview.Profile.from_json(profile)
            if profile.content.get('emails') and len(profile.content.get('emails')):
                profiles_dict_emails[profile.content['emails'][0]] = profile
            profiles_dict_tilde[profile.id] = profile
        if confirmedEmails:
            return_value = {}
            for email in confirmedEmails:
                if profiles_dict_emails.get(email, False):
                    return_value[email] = profiles_dict_emails[email]

        if ids:
            return_value = []
            for tilde_id in ids:
                return_value.append(profiles_dict_tilde[tilde_id])
        return return_value

    client.get_notes = MagicMock(side_effect=get_notes)
    client.get_note = MagicMock(side_effect=get_note)
    client.get_group = MagicMock(side_effect=get_group)
    client.search_profiles = MagicMock(side_effect=search_profiles)
    client.get_profile = MagicMock(side_effect=get_profile)
    client.get_user = MagicMock(side_effect=get_user)
    client.user = {
        'user': {
            'id': 'test_user1@mail.com'
        }
    }
    client.token = None

    return client
# -----------------
# -- Mock Client --
# -----------------

def get_user_id(openreview_client):
    """
    Returns the user id from an OpenReview client for authenticating access

    :param openreview_client: A logged in client with the user credentials
    :type openreview_client: openreview.Client

    :returns id: The id of the logged in user
    """
    user = openreview_client.user
    return user.get('user', {}).get('id') if user else None

def _get_required_field(req, superkey, key):
    try:
        field = req.pop(key)
    except KeyError:
        raise openreview.OpenReviewException(f"Bad request: required field missing in {superkey}: {key}")
    return field

class JobStatus(str, Enum):
    INITIALIZED = 'Initialized'
    QUEUED = 'Queued'
    FETCHING_DATA  = 'Fetching Data'
    EXPERTISE_QUEUED = 'Queued for Expertise'
    RUN_EXPERTISE = 'Running Expertise'
    COMPLETED = 'Completed'
    ERROR = 'Error'

class JobDescription(dict, Enum):
    VALS = {
        JobStatus.INITIALIZED: 'Server received config and allocated space',
        JobStatus.QUEUED: 'Job is waiting to start fetching OpenReview data',
        JobStatus.FETCHING_DATA: 'Job is currently fetching data from OpenReview',
        JobStatus.EXPERTISE_QUEUED: 'Job has assembled the data and is waiting in queue for the expertise model',
        JobStatus.RUN_EXPERTISE: 'Job is running the selected expertise model to compute scores',
        JobStatus.COMPLETED: 'Job is complete and the computed scores are ready',
    }
class APIRequest(object):
    """
    Validates and load objects and fields from POST requests
    """
    def __init__(self, request):
            
        self.entityA = {}
        self.entityB = {}
        self.model = {}
        root_key = 'request'

        def _get_field_from_request(field):
            return _get_required_field(request, root_key, field)

        def _load_entity_a(entity):
            self._load_entity('entityA', entity, self.entityA)

        def _load_entity_b(entity):
            self._load_entity('entityB', entity, self.entityB)

        # Get the name of the job
        self.name = _get_field_from_request('name')

        # Validate entityA and entityB
        entity_a = _get_field_from_request('entityA')
        entity_b = _get_field_from_request('entityB')

        _load_entity_a(entity_a)
        _load_entity_b(entity_b)

        # Optionally check for model object
        self.model = request.pop('model', {})

        # Check for empty request
        if len(request.keys()) > 0:
            raise openreview.OpenReviewException(f"Bad request: unexpected fields in {root_key}: {list(request.keys())}")
    
    def _load_entity(self, entity_id, source_entity, target_entity):
        '''Load information from an entity into the config'''
        def _get_from_entity(key):
            return _get_required_field(source_entity, entity_id, key)

        type = _get_from_entity('type')
        target_entity['type'] = type
        # Handle type group
        if type == 'Group':
            if 'memberOf' in source_entity.keys():
                target_entity['memberOf'] = _get_from_entity('memberOf')
                # Check for optional expertise field
                if 'expertise' in source_entity.keys():
                    target_entity['expertise'] = source_entity.pop('expertise')
            else:
                raise openreview.OpenReviewException(f"Bad request: no valid {type} properties in {entity_id}")
        # Handle type note
        elif type == 'Note':
            if 'invitation' in source_entity.keys() and 'id' in source_entity.keys():
                raise openreview.OpenReviewException(f"Bad request: only provide a single id or single invitation in {entity_id}")

            if 'invitation' in source_entity.keys():
                target_entity['invitation'] = _get_from_entity('invitation')
            elif 'id' in source_entity.keys():
                target_entity['id'] = _get_from_entity('id')
            else:
                raise openreview.OpenReviewException(f"Bad request: no valid {type} properties in {entity_id}")
        else:
            raise openreview.OpenReviewException(f"Bad request: invalid type in {entity_id}")

        # Check for extra entity fields
        if len(source_entity.keys()) > 0:
            raise openreview.OpenReviewException(f"Bad request: unexpected fields in {entity_id}: {list(source_entity.keys())}")
        
    def to_json(self):
        body = {
            'name': self.name,
            'entityA': self.entityA,
            'entityB': self.entityB,
        }
        if len(self.model.keys()) > 0:
            body['model'] = self.model
<<<<<<< HEAD

        return body
=======

        return body

class RedisDatabase(object):
    """
    Communicates with the local Redis instance to store and load jobs
    """
    def __init__(self,
        host=None,
        port=None,
        db=None,
        connection_pool=None) -> None:
        if not connection_pool:
            self.db = redis.Redis(
                host = host,
                port = port,
                db = db
            )
        else:
            self.db = redis.Redis(connection_pool=connection_pool)
    def save_job(self, job_config):
        self.db.set(f"job:{job_config.job_id}", pickle.dumps(job_config))
    
    def load_all_jobs(self, user_id):
        """
        Searches all keys for configs with matching user id
        If a Redis entry exists but the files do not, remove the entry from Redis and do not return this job
        Returns empty list if no jobs found
        """
        configs = []

        for job_key in self.db.scan_iter("job:*"):
            current_config = pickle.loads(self.db.get(job_key))

            if not os.path.isdir(current_config.job_dir):
                print(f"No files found {job_key} - skipping")
                self.remove_job(user_id, current_config.job_id)
                continue

            if current_config.user_id == user_id or user_id in SUPERUSER_IDS:
                configs.append(current_config)

        return configs

    def load_job(self, job_id, user_id):
        """
        Retrieves a config based on job id
        """
        job_key = f"job:{job_id}"

        if not self.db.exists(job_key):
            raise openreview.OpenReviewException('Job not found')        
        config = pickle.loads(self.db.get(job_key))
        if not os.path.isdir(config.job_dir):
            self.remove_job(user_id, job_id)
            raise openreview.OpenReviewException('Job not found')

        if config.user_id != user_id and user_id not in SUPERUSER_IDS:
            raise openreview.OpenReviewException('Forbidden: Insufficient permissions to access job')

        return config
    
    def remove_job(self, user_id, job_id):
        job_key = f"job:{job_id}"

        if not self.db.exists(job_key):
            raise openreview.OpenReviewException('Job not found')
        config = pickle.loads(self.db.get(job_key))
        if config.user_id != user_id and user_id not in SUPERUSER_IDS:
            raise openreview.OpenReviewException('Forbidden: Insufficient permissions to modify job')

        self.db.delete(job_key)
        return config
>>>>>>> a0ecfbd9

class JobConfig(object):
    """
    Helps translate fields from API requests to fields usable by the expertise system
    """
    def __init__(self,
        name=None,
        user_id=None,
        job_id=None,
        baseurl=None,
        baseurl_v2=None,
        job_dir=None,
        cdate=None,
        mdate=None,
        status=None,
        description=None,
        match_group=None,
        alternate_match_group=None,
        dataset=None,
        model=None,
        exclusion_inv=None,
        paper_invitation=None,
        paper_id=None,
        model_params=None):
        
        self.name = name
        self.user_id = user_id
        self.job_id = job_id
        self.baseurl = baseurl
        self.baseurl_v2 = baseurl_v2
        self.job_dir = job_dir
        self.cdate = cdate
        self.mdate = mdate
        self.status = status
        self.description = description
        self.match_group = match_group
        self.alternate_match_group = alternate_match_group
        self.dataset = dataset
        self.model = model
        self.exclusion_inv = exclusion_inv
        self.paper_invitation = paper_invitation
        self.paper_id = paper_id
        self.model_params = model_params

        self.api_request = None

    def to_json(self):
        pre_body = {
            'name': self.name,
            'user_id': self.user_id,
            'job_id': self.job_id,
            'baseurl': self.baseurl,
            'baseurl_v2': self.baseurl_v2,
            'job_dir': self.job_dir,
            'cdate': self.cdate,
            'mdate': self.mdate,
            'match_group': self.match_group,
            'alternate_match_group': self.alternate_match_group,
            'dataset': self.dataset,
            'model': self.model,
            'exclusion_inv': self.exclusion_inv,
            'paper_invitation': self.paper_invitation,
            'paper_id': self.paper_id,
            'model_params': self.model_params
        }

        # Remove objects that are none
        body = {}
        body_items = pre_body.items()
        for key, val in body_items:
            # Allow a None token
            if val is not None or key == 'token':
                body[key] = val

        return body

<<<<<<< HEAD
    def save(self, redis_args):
        # Modify Redis keys with matchable prefix
        db = JobConfig._init_redis(**redis_args)
        db.set(f"job:{self.job_id}", pickle.dumps(self))
    
    def load_all_jobs(user_id, redis_args):
        """
        Searches all keys for configs with matching user id
        If a Redis entry exists but the files do not, remove the entry from Redis and do not return this job
        Returns empty list if no jobs found
        """
        db = JobConfig._init_redis(**redis_args)
        configs = []

        for job_key in db.scan_iter("job:*"):
            current_config = pickle.loads(db.get(job_key))

            if not os.path.isdir(current_config.job_dir):
                print(f"No files found {job_key} - skipping")
                JobConfig.remove_job(user_id, current_config.job_id)
                continue

            if current_config.user_id == user_id or user_id in SUPERUSER_IDS:
                configs.append(current_config)

        return configs

    def load_job(job_id, user_id, redis_args):
        """
        Retrieves a config based on job id
        """
        db = JobConfig._init_redis(**redis_args)
        job_key = f"job:{job_id}"

        if not db.exists(job_key):
            raise openreview.OpenReviewException('Job not found')        
        config = pickle.loads(db.get(job_key))
        if not os.path.isdir(config.job_dir):
            JobConfig.remove_job(user_id, job_id)
            raise openreview.OpenReviewException('Job not found')

        if config.user_id != user_id and user_id not in SUPERUSER_IDS:
            raise openreview.OpenReviewException('Forbidden: Insufficient permissions to access job')

        return config
    
    def remove_job(user_id, job_id, redis_args):
        db = JobConfig._init_redis(**redis_args)
        job_key = f"job:{job_id}"

        if not db.exists(job_key):
            raise openreview.OpenReviewException('Job not found')
        config = pickle.loads(db.get(job_key))
        if config.user_id != user_id and user_id not in SUPERUSER_IDS:
            raise openreview.OpenReviewException('Forbidden: Insufficient permissions to modify job')

        db.delete(job_key)
        return config

    def _init_redis(host = None, port = None, db = None):
        db = redis.Redis(
            host = host,
            port = port,
            db = db
        )
        return db

=======
>>>>>>> a0ecfbd9
    def from_request(api_request: APIRequest,
        starting_config = {},
        openreview_client = None,
        server_config = {},
        working_dir = None):
        """
        Sets default fields from the starting_config and attempts to override from api_request fields
        """
        def _camel_to_snake(camel_str):
            camel_str = re.sub('(.)([A-Z][a-z]+)', r'\1_\2', camel_str)
            return re.sub('([a-z0-9])([A-Z])', r'\1_\2', camel_str).lower()

        descriptions = JobDescription.VALS.value
        config = JobConfig()

        # Set metadata fields from request
        config.name = api_request.name
        config.user_id = get_user_id(openreview_client)
        config.job_id = shortuuid.ShortUUID().random(length=5)
        config.baseurl = server_config['OPENREVIEW_BASEURL']
        config.baseurl_v2 = server_config['OPENREVIEW_BASEURL_V2']
        config.api_request = api_request    

        root_dir = os.path.join(working_dir, config.job_id)
        config.dataset = starting_config.get('dataset', {})
        config.dataset['directory'] = root_dir
        config.job_dir = root_dir
        config.cdate = int(time.time() * 1000)
        config.mdate = config.cdate
        config.status = JobStatus.INITIALIZED.value
        config.description = descriptions[JobStatus.INITIALIZED]

        # Handle Group cases
        config.match_group = starting_config.get('match_group', None)
        config.alternate_match_group = starting_config.get('alternate_match_group', None)

        if api_request.entityA['type'] == 'Group':
            config.match_group = [api_request.entityA['memberOf']]
        if api_request.entityB['type'] == 'Group':
            config.alternate_match_group = [api_request.entityB['memberOf']]

        # Handle Note cases
        config.paper_invitation = None
        config.paper_id = None
        config.exclusion_inv = None

        if api_request.entityA['type'] == 'Note':
            inv, id = api_request.entityA.get('invitation', None), api_request.entityA.get('id', None)
            excl_inv = api_request.entityA.get('expertise', None)

            if inv:
                config.paper_invitation = inv
            if id:
                config.paper_id = id
            if excl_inv:
                config.exclusion_inv = excl_inv.get('exclusion', {}).get('invitation', None)
        elif api_request.entityB['type'] == 'Note':
            inv, id = api_request.entityB.get('invitation', None), api_request.entityB.get('id', None)
            excl_inv = api_request.entityB.get('expertise', None)

            if inv:
                config.paper_invitation = inv
            if id:
                config.paper_id = id
            if excl_inv:
                config.exclusion_inv = excl_inv.get('exclusion', {}).get('invitation', None)

        # Validate that other paper fields are none if an alternate match group is present
        if config.alternate_match_group is not None and (config.paper_id is not None or config.paper_invitation is not None):
            raise openreview.OpenReviewException('Bad request: Cannot provide paper id/invitation and alternate match group')

        # Load optional model params from default config
        path_fields = ['work_dir', 'scores_path', 'publications_path', 'submissions_path']
        allowed_model_params = [
            'name',
            'sparseValue',
            'useTitle',
            'useAbstract',
            'scoreComputation',
            'skipSpecter'
        ]
        config.model = starting_config.get('model', None)
        model_params = starting_config.get('model_params', {})
        config.model_params = {}
        config.model_params['use_title'] = model_params.get('use_title', None)
        config.model_params['use_abstract'] = model_params.get('use_abstract', None)
        config.model_params['average_score'] = model_params.get('average_score', None)
        config.model_params['max_score'] = model_params.get('max_score', None)
        config.model_params['skip_specter'] = model_params.get('skip_specter', None)
        config.model_params['specter_batch_size'] = model_params.get('specter_batch_size', 16)
        config.model_params['mfr_batch_size'] = model_params.get('mfr_batch_size', 50)
        config.model_params['use_cuda'] = model_params.get('use_cuda', False)
        config.model_params['use_redis'] = model_params.get('use_redis', False)

        # Attempt to load any API request model params
        api_model = api_request.model
        if api_model:
            for param in api_model.keys():
                # Handle special cases
                if param == 'scoreComputation':
                    compute_with = api_model.get('scoreComputation', None)
                    if compute_with == 'max':
                        config.model_params['max_score'] = True
                        config.model_params['average_score'] = False
                    elif compute_with == 'avg':
                        config.model_params['max_score'] = False
                        config.model_params['average_score'] = True
                    else:
                        raise openreview.OpenReviewException("Bad request: invalid value in field 'scoreComputation' in 'model' object")
                    continue
                
                # Handle general case
                if param not in allowed_model_params:
                    raise openreview.OpenReviewException(f"Bad request: unexpected fields in model: {[param]}")

                snake_param = _camel_to_snake(param)
                config.model_params[snake_param] = api_model[param]
        
        # Set server-side path fields
        for field in path_fields:
            config.model_params[field] = root_dir

        if 'specter' in config.model:
            config.model_params['specter_dir'] = server_config['SPECTER_DIR']
        if 'mfr' in config.model:
            config.model_params['mfr_feature_vocab_file'] = server_config['MFR_VOCAB_DIR']
            config.model_params['mfr_checkpoint_dir'] = server_config['MFR_CHECKPOINT_DIR']

        return config
    
    def from_json(job_config):
        config = JobConfig(
            name = job_config.get('name'),
            user_id = job_config.get('user_id'),
            job_id = job_config.get('job_id'),
            baseurl = job_config.get('baseurl'),
            baseurl_v2 = job_config.get('baseurl_v2'),
            job_dir = job_config.get('job_dir'),
            cdate = job_config.get('cdate'),
            mdate = job_config.get('mdate'),
            status = job_config.get('status'),
            description = job_config.get('description'),
            match_group = job_config.get('match_group'),
            alternate_match_group=job_config.get('alternate_match_group'),
            dataset = job_config.get('dataset'),
            model = job_config.get('model'),
            exclusion_inv = job_config.get('exclusion_inv'),
            paper_invitation = job_config.get('paper_invitation'),
            paper_id = job_config.get('paper_id'),
            model_params = job_config.get('model_params')
        )
        return config<|MERGE_RESOLUTION|>--- conflicted
+++ resolved
@@ -289,10 +289,6 @@
         }
         if len(self.model.keys()) > 0:
             body['model'] = self.model
-<<<<<<< HEAD
-
-        return body
-=======
 
         return body
 
@@ -366,7 +362,6 @@
 
         self.db.delete(job_key)
         return config
->>>>>>> a0ecfbd9
 
 class JobConfig(object):
     """
@@ -443,76 +438,6 @@
 
         return body
 
-<<<<<<< HEAD
-    def save(self, redis_args):
-        # Modify Redis keys with matchable prefix
-        db = JobConfig._init_redis(**redis_args)
-        db.set(f"job:{self.job_id}", pickle.dumps(self))
-    
-    def load_all_jobs(user_id, redis_args):
-        """
-        Searches all keys for configs with matching user id
-        If a Redis entry exists but the files do not, remove the entry from Redis and do not return this job
-        Returns empty list if no jobs found
-        """
-        db = JobConfig._init_redis(**redis_args)
-        configs = []
-
-        for job_key in db.scan_iter("job:*"):
-            current_config = pickle.loads(db.get(job_key))
-
-            if not os.path.isdir(current_config.job_dir):
-                print(f"No files found {job_key} - skipping")
-                JobConfig.remove_job(user_id, current_config.job_id)
-                continue
-
-            if current_config.user_id == user_id or user_id in SUPERUSER_IDS:
-                configs.append(current_config)
-
-        return configs
-
-    def load_job(job_id, user_id, redis_args):
-        """
-        Retrieves a config based on job id
-        """
-        db = JobConfig._init_redis(**redis_args)
-        job_key = f"job:{job_id}"
-
-        if not db.exists(job_key):
-            raise openreview.OpenReviewException('Job not found')        
-        config = pickle.loads(db.get(job_key))
-        if not os.path.isdir(config.job_dir):
-            JobConfig.remove_job(user_id, job_id)
-            raise openreview.OpenReviewException('Job not found')
-
-        if config.user_id != user_id and user_id not in SUPERUSER_IDS:
-            raise openreview.OpenReviewException('Forbidden: Insufficient permissions to access job')
-
-        return config
-    
-    def remove_job(user_id, job_id, redis_args):
-        db = JobConfig._init_redis(**redis_args)
-        job_key = f"job:{job_id}"
-
-        if not db.exists(job_key):
-            raise openreview.OpenReviewException('Job not found')
-        config = pickle.loads(db.get(job_key))
-        if config.user_id != user_id and user_id not in SUPERUSER_IDS:
-            raise openreview.OpenReviewException('Forbidden: Insufficient permissions to modify job')
-
-        db.delete(job_key)
-        return config
-
-    def _init_redis(host = None, port = None, db = None):
-        db = redis.Redis(
-            host = host,
-            port = port,
-            db = db
-        )
-        return db
-
-=======
->>>>>>> a0ecfbd9
     def from_request(api_request: APIRequest,
         starting_config = {},
         openreview_client = None,
