import torch
from allennlp.commands.elmo import ElmoEmbedder
from sacremoses import MosesTokenizer
import numpy as np
from sklearn.preprocessing import normalize
from tqdm import tqdm
import pickle
import math
from collections import defaultdict
import faiss

class Model(object):
    def __init__(self, use_title=False, use_abstract=True, use_cuda=False, batch_size=8, average_score=False, max_score=True, knn=None, sparse_value=None,  skip_same_id=True, normalize=False):
        if not use_title and not use_abstract:
            raise ValueError('use_title and use_abstract cannot both be False')
        self.metadata = {
            'closest_match': {},
            'no_expertise': set()
        }
        self.use_title = use_title
        self.use_abstract = use_abstract

        self.batch_size = batch_size
        # create tokenizer and ELMo objects
        self.tokenizer = MosesTokenizer()
        if use_cuda:
            self.elmo = ElmoEmbedder(cuda_device=0)
        else:
            self.elmo = ElmoEmbedder()

        self.average_score = average_score
        self.max_score = max_score
        self.sparse_value = sparse_value
        self.knn = knn
        self.skip_same_id = skip_same_id
        self.normalize = normalize

    def set_archives_dataset(self, archives_dataset):
        self.pub_note_id_to_author_ids = defaultdict(list)
        self.pub_note_id_to_abstract = {}
        self.pub_note_id_to_title = {}
        for profile_id, publications in archives_dataset.items():
            for publication in publications:
                if self.use_abstract and self._is_valid_field(publication['content'], 'abstract'):
                    self.pub_note_id_to_author_ids[publication['id']].append(profile_id)
                    self.pub_note_id_to_abstract[publication['id']] = publication['content']['abstract']
                elif self.use_title and self._is_valid_field(publication['content'], 'title'):
                    self.pub_note_id_to_author_ids[publication['id']].append(profile_id)
                    self.pub_note_id_to_title[publication['id']] = publication['content']['title']

    def set_submissions_dataset(self, submissions_dataset):
        self.sub_note_id_to_abstract = {}
        self.sub_note_id_to_title = {}
        for note_id, submission in submissions_dataset.items():
            if self.use_abstract and self._is_valid_field(submission['content'], 'abstract'):
                self.sub_note_id_to_abstract[submission['id']] = submission['content']['abstract']
            elif self.use_title and self._is_valid_field(submission['content'], 'title'):
                self.sub_note_id_to_title[submission['id']] = submission['content']['title']

    def set_other_submissions_dataset(self, other_submissions_dataset):
        self.other_sub_note_id_to_abstract = {}
        self.other_sub_note_id_to_title = {}
        for note_id, submission in other_submissions_dataset.items():
            if self.use_abstract and 'abstract' in submission['content']:
                self.other_sub_note_id_to_abstract[submission['id']] = submission['content']['abstract']
            elif self.use_title and 'title' in submission['content']:
                self.other_sub_note_id_to_title[submission['id']] = submission['content']['title']

    def _is_valid_field(self, obj, field):
        return field in obj and obj.get(field)

    def _extract_elmo(self, papers, tokenizer, elmo):
        toks_list = []
        for p in papers:
            toks_list.append(tokenizer.tokenize(p, escape=False))
        vecs = elmo.embed_batch(toks_list)
        content_vecs = []
        for vec in vecs:
            new_vec = np.transpose(vec, (1,0,2)).reshape(-1, vec.shape[0]*vec.shape[2])
            content_vecs.append(new_vec.mean(0))
        return np.vstack(content_vecs)

    def _embed(self, uid2pub):
        all_pubs = [(uid, pub) for uid, pub in uid2pub.items()]
        batched_pubs = []
        for i in range(math.ceil(len(all_pubs) / self.batch_size)):
            batched_pubs.append(all_pubs[i * self.batch_size:(i + 1) * self.batch_size])

        uids = []
        vecs = []
        for batch in tqdm(batched_pubs, total=len(batched_pubs), desc='Embedding'):
            _uids = [x[0] for x in batch]
            _pubs = [x[1] for x in batch]
            try:
                _vecs = self._extract_elmo(_pubs, self.tokenizer, self.elmo)
            except:
                print(_uids)
            uids.extend(_uids)
            vecs.append(_vecs)

        vecs = np.vstack(vecs)
        uid2vec = {_uid : _vec for _uid, _vec in zip(uids, vecs)}

        uid_index = []
        all_paper_vecs = []
        for uid, paper_vec in uid2vec.items():
            if ~np.isnan(paper_vec).any():
                uid_index.append(uid)
                all_paper_vecs.append(paper_vec)

        all_papers_tensor = normalize(np.vstack(all_paper_vecs), axis=1)
        all_papers_tensor = all_papers_tensor.astype(np.float32)

        return uid_index, all_papers_tensor

    def embed_submissions(self, submissions_path=None):
        print('Embedding submissions...')
        if self.use_abstract:
            self.sub_note_id_to_vec = self._embed(self.sub_note_id_to_abstract)
        elif self.use_title:
            self.sub_note_id_to_vec = self._embed(self.sub_note_id_to_title)

        with open(submissions_path, 'wb') as f:
            pickle.dump(self.sub_note_id_to_vec, f, pickle.HIGHEST_PROTOCOL)

    def embed_other_submissions(self, other_submissions_path=None):
        print('Embedding other submissions...')
        if self.use_abstract:
            self.other_sub_note_id_to_vec = self._embed(self.other_sub_note_id_to_abstract)
        elif self.use_title:
            self.other_sub_note_id_to_vec = self._embed(self.other_sub_note_id_to_title)

        with open(other_submissions_path, 'wb') as f:
            pickle.dump(self.other_sub_note_id_to_vec, f, pickle.HIGHEST_PROTOCOL)

    def embed_publications(self, publications_path=None):
        print('Embedding publications...')
        if self.use_abstract:
            self.pub_note_id_to_vec = self._embed(self.pub_note_id_to_abstract)
        elif self.use_title:
            self.pub_note_id_to_vec = self._embed(self.pub_note_id_to_title)

        with open(publications_path, 'wb') as f:
            pickle.dump(self.pub_note_id_to_vec, f, pickle.HIGHEST_PROTOCOL)

    def normalize_scores(self, score_matrix, axis=1):
        '''
        If axis is 0, we normalize over the submissions
        If axis is 1, we normalize over the publications (recommended)
        '''
        min_values = np.nanmin(score_matrix, axis=axis, keepdims=True)
        max_values = np.nanmax(score_matrix, axis=axis, keepdims=True)
        normalized = (score_matrix - min_values) / (max_values - min_values)
        normalized[np.isnan(normalized)] = 0.5
        return normalized

    def all_scores(self, publications_path=None, submissions_path=None, scores_path=None):
        print('Loading cached publications...')
        with open(publications_path, 'rb') as f:
            self.pub_note_id_to_vec = pickle.load(f)
        print('Loading cached submissions...')
        with open(submissions_path, 'rb') as f:
            self.sub_note_id_to_vec = pickle.load(f)

        print('Computing all scores...')
        index = faiss.IndexFlatL2(self.pub_note_id_to_vec[1].shape[1])
        index.add(self.pub_note_id_to_vec[1])

        if self.knn is None:
            self.knn = self.pub_note_id_to_vec[1].shape[0]

        print('Querying the index...')
        # D and I are 2D matrices. The row indexes correspond to the submission index
        # of self.sub_note_id_to_vec[1]. That means that row 0 in D corresponds to the submission
        # self.sub_note_id_to_vec[1][0], row 1 to the submission self.sub_note_id_to_vec[1][1], and
        # so on. The values in the D matrix contain the scores between a submission and a
        # publication. The scores in matrix D are sorted in descending order from left to right.
        # In order to know what publication a particular score is for, the I matrix is used.
        # The I matrix contains the indexes of the publications. Let us call the value in [0, 0] of
        # matrix I be v. Therefore the value in [0, 0] of matrix D contains the highest score for
        # submission in self.sub_note_id_to_vec[1][0] and publication self.pub_note_id_to_vec[1][v].
        D, I = index.search(self.sub_note_id_to_vec[1], self.knn)
        # The D matrix scores go from 0 to 2. When values are closer to 0, it means that the
        # similarity is greater. However, we need to have values closer to 1 to indicate more
        # similarity. Also, the D matrix values range from 0 to 2.
        preliminary_scores = (2 - D) / 2

        submission_scores = {}
        for row, publication_indexes in enumerate(I):
            note_id = self.sub_note_id_to_vec[0][row]
            submission_scores[note_id] = defaultdict(list)
            for col, publication_index in enumerate(publication_indexes):
                publication_id = self.pub_note_id_to_vec[0][publication_index]
                profile_ids = self.pub_note_id_to_author_ids[publication_id]
                for reviewer_id in profile_ids:
                    submission_scores[note_id][reviewer_id].append(preliminary_scores[row][col])

        self.preliminary_scores = []
        csv_scores = []
<<<<<<< HEAD
        all_scores = []
        scores_matrix = []
        note_ids = []
        reviewer_matrix = []
        if self.average_score:
            score_func = np.average

        if self.max_score:
            score_func = np.max

        for note_id, reviewer_scores in submission_scores.items():
            note_ids.append(note_id)
            reviewer_array = []
            scores_array = np.array([])
            for reviewer_id, scores in reviewer_scores.items():
                score = score_func(scores)
                scores_array = np.append(scores_array, score)
                reviewer_array.append(reviewer_id)
            scores_matrix.append(scores_array)
            reviewer_matrix.append(reviewer_array)

        scores_matrix = np.array(scores_matrix)
        if self.normalize:
            scores_matrix = self.normalize_scores(scores_matrix)

        for i, reviewer_ids in enumerate(reviewer_matrix):
            for j, reviewer_id in enumerate(reviewer_ids):
                csv_line = '{note_id},{reviewer},{score}'.format(note_id=note_ids[i], reviewer=reviewer_id, score=scores_matrix[i, j])
                csv_scores.append(csv_line)
                all_scores.append((note_id, reviewer_id, score))
=======
        if self.average_score:
            for note_id, reviewer_scores in submission_scores.items():
                for reviewer_id, scores in reviewer_scores.items():
                    average_score = np.average(scores)
                    self.preliminary_scores.append((note_id, reviewer_id, average_score))
                    csv_line = '{note_id},{reviewer},{score}'.format(note_id=note_id, reviewer=reviewer_id, score=average_score)
                    csv_scores.append(csv_line)

        elif self.max_score:
            for note_id, reviewer_scores in submission_scores.items():
                for reviewer_id, scores in reviewer_scores.items():
                    max_score = np.max(scores)
                    self.preliminary_scores.append((note_id, reviewer_id, max_score))
                    csv_line = '{note_id},{reviewer},{score}'.format(note_id=note_id, reviewer=reviewer_id, score=max_score)
                    csv_scores.append(csv_line)
>>>>>>> 2cf3c0ba

        if scores_path:
            with open(scores_path, 'w') as f:
                for csv_line in csv_scores:
                    f.write(csv_line + '\n')
        return self.preliminary_scores

    def find_duplicates(self, submissions_path=None, other_submissions_path=None, scores_path=None):
        print('Loading cached submissions...')
        with open(submissions_path, 'rb') as f:
            self.sub_note_id_to_vec = pickle.load(f)

        if other_submissions_path:
            print('Loading other cached submissions...')
            with open(other_submissions_path, 'rb') as f:
                self.other_sub_note_id_to_vec = pickle.load(f)
        else:
            with open(submissions_path, 'rb') as f:
                self.other_sub_note_id_to_vec = pickle.load(f)

        print('Computing all scores...')
        index = faiss.IndexFlatL2(self.other_sub_note_id_to_vec[1].shape[1])
        index.add(self.other_sub_note_id_to_vec[1])

        if self.knn is None:
            self.knn = self.other_sub_note_id_to_vec[1].shape[0]

        print('Querying the index...')
        D, I = index.search(self.sub_note_id_to_vec[1], self.knn)
        scores = (2 - D) / 2

        csv_scores = []
        all_scores = []
        for row, other_submission_indexes in enumerate(I):
            note_id = self.sub_note_id_to_vec[0][row]
            for col, other_submission_index in enumerate(other_submission_indexes):
                other_note_id = self.other_sub_note_id_to_vec[0][other_submission_index]
                if not self.skip_same_id or note_id != other_note_id:
                    score = scores[row][col]
                    csv_line = '{note_id},{other_note_id},{score}'.format(note_id=note_id, other_note_id=other_note_id, score=score)
                    csv_scores.append(csv_line)
                    all_scores.append((note_id, other_note_id, score))

        if scores_path:
            with open(scores_path, 'w') as f:
                for csv_line in csv_scores:
                    f.write(csv_line + '\n')
        return all_scores

    def _sparse_scores_helper(self, all_scores, id_index):
        counter = 0
        # Get the first note_id or profile_id
        current_id = self.preliminary_scores[0][id_index]
        if id_index == 0:
            desc = 'Note IDs'
        else:
            desc = 'Profiles IDs'
        for note_id, profile_id, score in tqdm(self.preliminary_scores, total=len(self.preliminary_scores), desc=desc):
            if counter < self.sparse_value:
                all_scores.add((note_id, profile_id, score))
            elif (note_id, profile_id)[id_index] != current_id:
                counter = 0
                all_scores.add((note_id, profile_id, score))
                current_id = (note_id, profile_id)[id_index]
            counter += 1
        return all_scores

    def sparse_scores(self, scores_path=None):
        print('Sorting...')
        self.preliminary_scores.sort(key=lambda x: (x[0], x[2]), reverse=True)
        all_scores = set()
        # They are first sorted by note_id
        all_scores = self._sparse_scores_helper(all_scores, 0)

        # Sort by profile_id
        print('Sorting...')
        self.preliminary_scores.sort(key=lambda x: (x[1], x[2]), reverse=True)
        all_scores = self._sparse_scores_helper(all_scores, 1)

        print('Final Sort...')
        all_scores = sorted(list(all_scores), key=lambda x: (x[0], x[2]), reverse=True)
        if scores_path:
            with open(scores_path, 'w') as f:
                for note_id, profile_id, score in all_scores:
                    f.write('{0},{1},{2}\n'.format(note_id, profile_id, score))

        return all_scores<|MERGE_RESOLUTION|>--- conflicted
+++ resolved
@@ -195,10 +195,8 @@
                 for reviewer_id in profile_ids:
                     submission_scores[note_id][reviewer_id].append(preliminary_scores[row][col])
 
+        csv_scores = []
         self.preliminary_scores = []
-        csv_scores = []
-<<<<<<< HEAD
-        all_scores = []
         scores_matrix = []
         note_ids = []
         reviewer_matrix = []
@@ -227,24 +225,7 @@
             for j, reviewer_id in enumerate(reviewer_ids):
                 csv_line = '{note_id},{reviewer},{score}'.format(note_id=note_ids[i], reviewer=reviewer_id, score=scores_matrix[i, j])
                 csv_scores.append(csv_line)
-                all_scores.append((note_id, reviewer_id, score))
-=======
-        if self.average_score:
-            for note_id, reviewer_scores in submission_scores.items():
-                for reviewer_id, scores in reviewer_scores.items():
-                    average_score = np.average(scores)
-                    self.preliminary_scores.append((note_id, reviewer_id, average_score))
-                    csv_line = '{note_id},{reviewer},{score}'.format(note_id=note_id, reviewer=reviewer_id, score=average_score)
-                    csv_scores.append(csv_line)
-
-        elif self.max_score:
-            for note_id, reviewer_scores in submission_scores.items():
-                for reviewer_id, scores in reviewer_scores.items():
-                    max_score = np.max(scores)
-                    self.preliminary_scores.append((note_id, reviewer_id, max_score))
-                    csv_line = '{note_id},{reviewer},{score}'.format(note_id=note_id, reviewer=reviewer_id, score=max_score)
-                    csv_scores.append(csv_line)
->>>>>>> 2cf3c0ba
+                self.preliminary_scores.append((note_ids[i], reviewer_id, scores_matrix[i, j]))
 
         if scores_path:
             with open(scores_path, 'w') as f:
@@ -315,6 +296,7 @@
     def sparse_scores(self, scores_path=None):
         print('Sorting...')
         self.preliminary_scores.sort(key=lambda x: (x[0], x[2]), reverse=True)
+        print('preliminary', self.preliminary_scores, len(self.preliminary_scores))
         all_scores = set()
         # They are first sorted by note_id
         all_scores = self._sparse_scores_helper(all_scores, 0)
@@ -331,4 +313,5 @@
                 for note_id, profile_id, score in all_scores:
                     f.write('{0},{1},{2}\n'.format(note_id, profile_id, score))
 
+        print('ALL SCORES', all_scores)
         return all_scores