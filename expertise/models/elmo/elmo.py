import torch
from allennlp.commands.elmo import ElmoEmbedder
from sacremoses import MosesTokenizer
import numpy as np
from sklearn.preprocessing import normalize
from tqdm import tqdm
import pickle
import math
from collections import defaultdict
import faiss

class Model(object):
<<<<<<< HEAD
    def __init__(self, archives_dataset, submissions_dataset, use_title=False, use_abstract=True, use_cuda=False, batch_size=8, average_score=False, max_score=True, knn=None, sparse_value=None):
=======
    def __init__(self, use_title=False, use_abstract=True, use_cuda=False, batch_size=8, average_score=False, max_score=True, knn=None, skip_same_id=True, normalize=False):
>>>>>>> 1dac39d6
        if not use_title and not use_abstract:
            raise ValueError('use_title and use_abstract cannot both be False')
        self.metadata = {
            'closest_match': {},
            'no_expertise': set()
        }
        self.use_title = use_title
        self.use_abstract = use_abstract

        self.batch_size = batch_size
        # create tokenizer and ELMo objects
        self.tokenizer = MosesTokenizer()
        if use_cuda:
            self.elmo = ElmoEmbedder(cuda_device=0)
        else:
            self.elmo = ElmoEmbedder()

        self.average_score = average_score
        self.max_score = max_score
        self.knn = knn
        self.skip_same_id = skip_same_id
        self.normalize = normalize

    def set_archives_dataset(self, archives_dataset):
        self.pub_note_id_to_author_ids = defaultdict(list)
        self.pub_note_id_to_abstract = {}
        self.pub_note_id_to_title = {}
        for profile_id, publications in archives_dataset.items():
            for publication in publications:
                if self.use_abstract and self._is_valid_field(publication['content'], 'abstract'):
                    self.pub_note_id_to_author_ids[publication['id']].append(profile_id)
                    self.pub_note_id_to_abstract[publication['id']] = publication['content']['abstract']
                elif self.use_title and self._is_valid_field(publication['content'], 'title'):
                    self.pub_note_id_to_author_ids[publication['id']].append(profile_id)
                    self.pub_note_id_to_title[publication['id']] = publication['content']['title']

    def set_submissions_dataset(self, submissions_dataset):
        self.sub_note_id_to_abstract = {}
        self.sub_note_id_to_title = {}
        for note_id, submission in submissions_dataset.items():
            if self.use_abstract and self._is_valid_field(submission['content'], 'abstract'):
                self.sub_note_id_to_abstract[submission['id']] = submission['content']['abstract']
            elif self.use_title and self._is_valid_field(submission['content'], 'title'):
                self.sub_note_id_to_title[submission['id']] = submission['content']['title']

<<<<<<< HEAD
        self.batch_size = batch_size
        # create tokenizer and ELMo objects
        self.tokenizer = MosesTokenizer()
        if use_cuda:
            self.elmo = ElmoEmbedder(cuda_device=0)
        else:
            self.elmo = ElmoEmbedder()

        self.average_score = average_score
        self.max_score = max_score
        self.sparse_value = sparse_value
        self.knn = knn
=======
    def set_other_submissions_dataset(self, other_submissions_dataset):
        self.other_sub_note_id_to_abstract = {}
        self.other_sub_note_id_to_title = {}
        for note_id, submission in other_submissions_dataset.items():
            if self.use_abstract and 'abstract' in submission['content']:
                self.other_sub_note_id_to_abstract[submission['id']] = submission['content']['abstract']
            elif self.use_title and 'title' in submission['content']:
                self.other_sub_note_id_to_title[submission['id']] = submission['content']['title']
>>>>>>> 1dac39d6

    def _is_valid_field(self, obj, field):
        return field in obj and len(obj.get(field)) > 0

    def _extract_elmo(self, papers, tokenizer, elmo):
        toks_list = []
        for p in papers:
            toks_list.append(tokenizer.tokenize(p, escape=False))
        vecs = elmo.embed_batch(toks_list)
        content_vecs = []
        for vec in vecs:
            new_vec = np.transpose(vec, (1,0,2)).reshape(-1, vec.shape[0]*vec.shape[2])
            content_vecs.append(new_vec.mean(0))
        return np.vstack(content_vecs)

    def _embed(self, uid2pub):
        all_pubs = [(uid, pub) for uid, pub in uid2pub.items()]
        batched_pubs = []
        for i in range(math.ceil(len(all_pubs) / self.batch_size)):
            batched_pubs.append(all_pubs[i * self.batch_size:(i + 1) * self.batch_size])

        uids = []
        vecs = []
        for batch in tqdm(batched_pubs, total=len(batched_pubs), desc='Embedding'):
            _uids = [x[0] for x in batch]
            _pubs = [x[1] for x in batch]
            try:
                _vecs = self._extract_elmo(_pubs, self.tokenizer, self.elmo)
            except:
                print(_uids)
            uids.extend(_uids)
            vecs.append(_vecs)

        vecs = np.vstack(vecs)
        uid2vec = {_uid : _vec for _uid, _vec in zip(uids, vecs)}

        uid_index = []
        all_paper_vecs = []
        for uid, paper_vec in uid2vec.items():
            if ~np.isnan(paper_vec).any():
                uid_index.append(uid)
                all_paper_vecs.append(paper_vec)

        all_papers_tensor = normalize(np.vstack(all_paper_vecs), axis=1)
        all_papers_tensor = all_papers_tensor.astype(np.float32)

        return uid_index, all_papers_tensor

    def embed_submissions(self, submissions_path=None):
        print('Embedding submissions...')
        if self.use_abstract:
            self.sub_note_id_to_vec = self._embed(self.sub_note_id_to_abstract)
        elif self.use_title:
            self.sub_note_id_to_vec = self._embed(self.sub_note_id_to_title)

        with open(submissions_path, 'wb') as f:
            pickle.dump(self.sub_note_id_to_vec, f, pickle.HIGHEST_PROTOCOL)

    def embed_other_submissions(self, other_submissions_path=None):
        print('Embedding other submissions...')
        if self.use_abstract:
            self.other_sub_note_id_to_vec = self._embed(self.other_sub_note_id_to_abstract)
        elif self.use_title:
            self.other_sub_note_id_to_vec = self._embed(self.other_sub_note_id_to_title)

        with open(other_submissions_path, 'wb') as f:
            pickle.dump(self.other_sub_note_id_to_vec, f, pickle.HIGHEST_PROTOCOL)

    def embed_publications(self, publications_path=None):
        print('Embedding publications...')
        if self.use_abstract:
            self.pub_note_id_to_vec = self._embed(self.pub_note_id_to_abstract)
        elif self.use_title:
            self.pub_note_id_to_vec = self._embed(self.pub_note_id_to_title)

        with open(publications_path, 'wb') as f:
            pickle.dump(self.pub_note_id_to_vec, f, pickle.HIGHEST_PROTOCOL)

    def normalize_scores(self, score_matrix, axis=1):
        '''
        If axis is 0, we normalize over the submissions
        If axis is 1, we normalize over the publications (recommended)
        '''
        min_values = np.nanmin(score_matrix, axis=axis, keepdims=True)
        max_values = np.nanmax(score_matrix, axis=axis, keepdims=True)
        normalized = (score_matrix - min_values) / (max_values - min_values)
        normalized[np.isnan(normalized)] = 0.5
        return normalized

    def all_scores(self, publications_path=None, submissions_path=None, scores_path=None):
        print('Loading cached publications...')
        with open(publications_path, 'rb') as f:
            self.pub_note_id_to_vec = pickle.load(f)
        print('Loading cached submissions...')
        with open(submissions_path, 'rb') as f:
            self.sub_note_id_to_vec = pickle.load(f)

        print('Computing all scores...')
        index = faiss.IndexFlatL2(self.pub_note_id_to_vec[1].shape[1])
        index.add(self.pub_note_id_to_vec[1])

        if self.knn is None:
            self.knn = self.pub_note_id_to_vec[1].shape[0]

        print('Querying the index...')
        # D and I are 2D matrices. The row indexes correspond to the submission index
        # of self.sub_note_id_to_vec[1]. That means that row 0 in D corresponds to the submission
        # self.sub_note_id_to_vec[1][0], row 1 to the submission self.sub_note_id_to_vec[1][1], and
        # so on. The values in the D matrix contain the scores between a submission and a
        # publication. The scores in matrix D are sorted in descending order from left to right.
        # In order to know what publication a particular score is for, the I matrix is used.
        # The I matrix contains the indexes of the publications. Let us call the value in [0, 0] of
        # matrix I be v. Therefore the value in [0, 0] of matrix D contains the highest score for
        # submission in self.sub_note_id_to_vec[1][0] and publication self.pub_note_id_to_vec[1][v].
        D, I = index.search(self.sub_note_id_to_vec[1], self.knn)
        # The D matrix scores go from 0 to 2. When values are closer to 0, it means that the
        # similarity is greater. However, we need to have values closer to 1 to indicate more
        # similarity. Also, the D matrix values range from 0 to 2.
        if normalize:
            preliminary_scores = self.normalize_scores(2 - D, axis=1)
        else:
            preliminary_scores = (2 - D) / 2

        submission_scores = {}
        for row, publication_indexes in enumerate(I):
            note_id = self.sub_note_id_to_vec[0][row]
            submission_scores[note_id] = defaultdict(list)
            for col, publication_index in enumerate(publication_indexes):
                publication_id = self.pub_note_id_to_vec[0][publication_index]
                profile_ids = self.pub_note_id_to_author_ids[publication_id]
                for reviewer_id in profile_ids:
                    submission_scores[note_id][reviewer_id].append(preliminary_scores[row][col])

        self.preliminary_scores = []
        csv_scores = []
        all_scores = []
        if self.average_score:
            for note_id, reviewer_scores in submission_scores.items():
                for reviewer_id, scores in reviewer_scores.items():
<<<<<<< HEAD
                    average_score = np.average(scores)
                    self.preliminary_scores.append((note_id, reviewer_id, average_score))
                    csv_line = '{note_id},{reviewer},{score}'.format(reviewer=reviewer_id, note_id=note_id, score=average_score)
=======
                    score = np.average(scores)
                    csv_line = '{note_id},{reviewer},{score}'.format(note_id=note_id, reviewer=reviewer_id, score=score)
>>>>>>> 1dac39d6
                    csv_scores.append(csv_line)
                    all_scores.append((note_id, reviewer_id, score))

        if self.max_score:
            for note_id, reviewer_scores in submission_scores.items():
                for reviewer_id, scores in reviewer_scores.items():
<<<<<<< HEAD
                    max_score = np.max(scores)
                    self.preliminary_scores.append((note_id, reviewer_id, max_score))
                    csv_line = '{note_id},{reviewer},{score}'.format(reviewer=reviewer_id, note_id=note_id, score=max_score)
=======
                    score = np.max(scores)
                    csv_line = '{note_id},{reviewer},{score}'.format(note_id=note_id, reviewer=reviewer_id, score=score)
>>>>>>> 1dac39d6
                    csv_scores.append(csv_line)
                    all_scores.append((note_id, reviewer_id, score))

<<<<<<< HEAD
=======
        if scores_path:
            with open(scores_path, 'w') as f:
                for csv_line in csv_scores:
                    f.write(csv_line + '\n')
        return all_scores

    def find_duplicates(self, submissions_path=None, other_submissions_path=None, scores_path=None):
        print('Loading cached submissions...')
        with open(submissions_path, 'rb') as f:
            self.sub_note_id_to_vec = pickle.load(f)

        if other_submissions_path:
            print('Loading other cached submissions...')
            with open(other_submissions_path, 'rb') as f:
                self.other_sub_note_id_to_vec = pickle.load(f)
        else:
            with open(submissions_path, 'rb') as f:
                self.other_sub_note_id_to_vec = pickle.load(f)

        print('Computing all scores...')
        index = faiss.IndexFlatL2(self.other_sub_note_id_to_vec[1].shape[1])
        index.add(self.other_sub_note_id_to_vec[1])

        if self.knn is None:
            self.knn = self.other_sub_note_id_to_vec[1].shape[0]

        print('Querying the index...')
        D, I = index.search(self.sub_note_id_to_vec[1], self.knn)
        scores = (2 - D) / 2

        csv_scores = []
        all_scores = []
        for row, other_submission_indexes in enumerate(I):
            note_id = self.sub_note_id_to_vec[0][row]
            for col, other_submission_index in enumerate(other_submission_indexes):
                other_note_id = self.other_sub_note_id_to_vec[0][other_submission_index]
                if not self.skip_same_id or note_id != other_note_id:
                    score = scores[row][col]
                    csv_line = '{note_id},{other_note_id},{score}'.format(note_id=note_id, other_note_id=other_note_id, score=score)
                    csv_scores.append(csv_line)
                    all_scores.append((note_id, other_note_id, score))

>>>>>>> 1dac39d6
        if scores_path:
            with open(scores_path, 'w') as f:
                for csv_line in csv_scores:
                    f.write(csv_line + '\n')
        return self.preliminary_scores

    def _sparse_scores_helper(self, all_scores, id_index):
        counter = 0
        # Get the first note_id or profile_id
        current_id = self.preliminary_scores[0][id_index]
        if id_index == 0:
            desc = 'Note IDs'
        else:
            desc = 'Profiles IDs'
        for note_id, profile_id, score in tqdm(self.preliminary_scores, total=len(self.preliminary_scores), desc=desc):
            if counter < self.sparse_value:
                all_scores.add((note_id, profile_id, score))
            elif (note_id, profile_id)[id_index] != current_id:
                counter = 0
                all_scores.add((note_id, profile_id, score))
                current_id = (note_id, profile_id)[id_index]
            counter += 1
        return all_scores

    def sparse_scores(self, scores_path=None):
        print('Sorting...')
        self.preliminary_scores.sort(key=lambda x: (x[0], x[2]), reverse=True)
        all_scores = set()
        # They are first sorted by note_id
        all_scores = self._sparse_scores_helper(all_scores, 0)

        # Sort by profile_id
        print('Sorting...')
        self.preliminary_scores.sort(key=lambda x: (x[1], x[2]), reverse=True)
        all_scores = self._sparse_scores_helper(all_scores, 1)

        print('Final Sort...')
        all_scores = sorted(list(all_scores), key=lambda x: (x[0], x[2]), reverse=True)
        if scores_path:
            with open(scores_path, 'w') as f:
                for note_id, profile_id, score in all_scores:
                    f.write('{0},{1},{2}\n'.format(note_id, profile_id, score))

        return all_scores<|MERGE_RESOLUTION|>--- conflicted
+++ resolved
@@ -10,11 +10,7 @@
 import faiss
 
 class Model(object):
-<<<<<<< HEAD
-    def __init__(self, archives_dataset, submissions_dataset, use_title=False, use_abstract=True, use_cuda=False, batch_size=8, average_score=False, max_score=True, knn=None, sparse_value=None):
-=======
-    def __init__(self, use_title=False, use_abstract=True, use_cuda=False, batch_size=8, average_score=False, max_score=True, knn=None, skip_same_id=True, normalize=False):
->>>>>>> 1dac39d6
+    def __init__(self, use_title=False, use_abstract=True, use_cuda=False, batch_size=8, average_score=False, max_score=True, knn=None, sparse_value=None,  skip_same_id=True, normalize=False):
         if not use_title and not use_abstract:
             raise ValueError('use_title and use_abstract cannot both be False')
         self.metadata = {
@@ -34,6 +30,7 @@
 
         self.average_score = average_score
         self.max_score = max_score
+        self.sparse_value = sparse_value
         self.knn = knn
         self.skip_same_id = skip_same_id
         self.normalize = normalize
@@ -60,20 +57,6 @@
             elif self.use_title and self._is_valid_field(submission['content'], 'title'):
                 self.sub_note_id_to_title[submission['id']] = submission['content']['title']
 
-<<<<<<< HEAD
-        self.batch_size = batch_size
-        # create tokenizer and ELMo objects
-        self.tokenizer = MosesTokenizer()
-        if use_cuda:
-            self.elmo = ElmoEmbedder(cuda_device=0)
-        else:
-            self.elmo = ElmoEmbedder()
-
-        self.average_score = average_score
-        self.max_score = max_score
-        self.sparse_value = sparse_value
-        self.knn = knn
-=======
     def set_other_submissions_dataset(self, other_submissions_dataset):
         self.other_sub_note_id_to_abstract = {}
         self.other_sub_note_id_to_title = {}
@@ -82,7 +65,6 @@
                 self.other_sub_note_id_to_abstract[submission['id']] = submission['content']['abstract']
             elif self.use_title and 'title' in submission['content']:
                 self.other_sub_note_id_to_title[submission['id']] = submission['content']['title']
->>>>>>> 1dac39d6
 
     def _is_valid_field(self, obj, field):
         return field in obj and len(obj.get(field)) > 0
@@ -218,42 +200,27 @@
 
         self.preliminary_scores = []
         csv_scores = []
-        all_scores = []
         if self.average_score:
             for note_id, reviewer_scores in submission_scores.items():
                 for reviewer_id, scores in reviewer_scores.items():
-<<<<<<< HEAD
                     average_score = np.average(scores)
                     self.preliminary_scores.append((note_id, reviewer_id, average_score))
-                    csv_line = '{note_id},{reviewer},{score}'.format(reviewer=reviewer_id, note_id=note_id, score=average_score)
-=======
-                    score = np.average(scores)
-                    csv_line = '{note_id},{reviewer},{score}'.format(note_id=note_id, reviewer=reviewer_id, score=score)
->>>>>>> 1dac39d6
+                    csv_line = '{note_id},{reviewer},{score}'.format(note_id=note_id, reviewer=reviewer_id, score=average_score)
                     csv_scores.append(csv_line)
-                    all_scores.append((note_id, reviewer_id, score))
 
         if self.max_score:
             for note_id, reviewer_scores in submission_scores.items():
                 for reviewer_id, scores in reviewer_scores.items():
-<<<<<<< HEAD
                     max_score = np.max(scores)
                     self.preliminary_scores.append((note_id, reviewer_id, max_score))
-                    csv_line = '{note_id},{reviewer},{score}'.format(reviewer=reviewer_id, note_id=note_id, score=max_score)
-=======
-                    score = np.max(scores)
-                    csv_line = '{note_id},{reviewer},{score}'.format(note_id=note_id, reviewer=reviewer_id, score=score)
->>>>>>> 1dac39d6
+                    csv_line = '{note_id},{reviewer},{score}'.format(note_id=note_id, reviewer=reviewer_id, score=max_score)
                     csv_scores.append(csv_line)
-                    all_scores.append((note_id, reviewer_id, score))
-
-<<<<<<< HEAD
-=======
+
         if scores_path:
             with open(scores_path, 'w') as f:
                 for csv_line in csv_scores:
                     f.write(csv_line + '\n')
-        return all_scores
+        return self.preliminary_scores
 
     def find_duplicates(self, submissions_path=None, other_submissions_path=None, scores_path=None):
         print('Loading cached submissions...')
@@ -291,12 +258,11 @@
                     csv_scores.append(csv_line)
                     all_scores.append((note_id, other_note_id, score))
 
->>>>>>> 1dac39d6
         if scores_path:
             with open(scores_path, 'w') as f:
                 for csv_line in csv_scores:
                     f.write(csv_line + '\n')
-        return self.preliminary_scores
+        return all_scores
 
     def _sparse_scores_helper(self, all_scores, id_index):
         counter = 0
