--- conflicted
+++ resolved
@@ -194,18 +194,12 @@
                 if publication['content'].get('title').strip() or publication['content'].get('abstract').strip():
                     self.pub_note_id_to_author_ids[publication['id']].append(profile_id)
                     self.pub_author_ids_to_note_id[profile_id].append(publication['id'])
-<<<<<<< HEAD
-                    self.pub_note_id_to_title[publication['id']] = publication['content'].get('title') if publication['content'].get('title') else "."
-                    self.pub_note_id_to_abstract[publication['id']] = publication['content'].get('abstract') if publication['content'].get('abstract') else "."
+                    self.pub_note_id_to_title[publication['id']] = publication['content'].get('title').strip() if publication['content'].get('title').strip() else "."
+                    self.pub_note_id_to_abstract[publication['id']] = publication['content'].get('abstract').strip() if publication['content'].get('abstract').strip() else "."
                     pub_mdate = publication.get('mdate', int(time.time()))
                     pub_cache_key = publication['id'] + "_" + str(pub_mdate)
                     self.pub_note_id_to_cache_key[publication['id']] = pub_cache_key
                     if self.redis is None or not self.redis.exists(pub_cache_key):
-=======
-                    self.pub_note_id_to_title[publication['id']] = publication['content'].get('title').strip() if publication['content'].get('title').strip() else "."
-                    self.pub_note_id_to_abstract[publication['id']] = publication['content'].get('abstract').strip() if publication['content'].get('abstract').strip() else "."
-                    if self.redis is None or not self.redis.exists(publication['id']):
->>>>>>> 5a491feb
                         if publication['id'] in output_dict:
                             output_dict[publication['id']]["authors"].append(profile_id)
                         else:
