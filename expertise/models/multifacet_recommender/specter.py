import time

from allennlp.commands.predict import _PredictManager
from allennlp.common import Params
from allennlp.common.checks import ConfigurationError
from allennlp.common.util import lazy_groups_of, import_submodules
from allennlp.data import DatasetReader
from allennlp.models import Archive
from allennlp.models.archival import load_archive
from allennlp.predictors.predictor import Predictor, DEFAULT_PREDICTORS

from collections import defaultdict
import json
import os
import torch
from tqdm import tqdm
from typing import Optional
import redisai
import numpy as np

from expertise.service.server import redis_embeddings_pool

import logging
logging.getLogger('allennlp.common.params').disabled = True
logging.getLogger('allennlp.common.from_params').disabled = True
logging.getLogger('allennlp.common.registrable').setLevel(logging.WARNING)
logging.getLogger('allennlp.nn.initializers').disabled = True

import_submodules('specter')
"""
archive_file: $SPECTER_FOLDER/model.tar.gz
input_file: $SAMPLE_ID_TRAIN
include-package: specter
predictor: specter_predictor
overrides:
    model:
        predict_mode: 'true'
        include_venue: 'false'
    dataset_reader:
        type: 'specter_data_reader'
        predict_mode: 'true'
        paper_features_path: $SPECTER_TRAIN_FILE
        included_text_fields: 'abstract title'
    vocabulary:
        directory_path: $SPECTER_FOLDER/data/vocab/
cuda-device: 0
output-file: $SPECTER_TRAIN_EMB_RAW
batch-size: 16
silent
"""


class _PredictManagerCustom(_PredictManager):
    """
    Source: https://github.com/allenai/specter/blob/master/scripts/embed.py

    Extends the following functions from allennlp's _PredictManager class
    `run` function to print predict progress
    """

    def __init__(self,
                 predictor: Predictor,
                 input_file: str,
                 metadate_file: str,
                 output_file: Optional[str],
                 batch_size: int,
                 print_to_console: bool,
                 has_dataset_reader: bool,
                 store_redis: bool = False,
                 redis_con=None) -> None:
        super(_PredictManagerCustom, self).__init__(predictor, input_file, output_file, batch_size, print_to_console,
                                                    has_dataset_reader)
        self.total_size = int(sum([1 for _ in open(self._input_file)]) / self._batch_size)
        self._metadata = {}
        if metadate_file:
            with open(metadate_file) as f:
                self._metadata = json.load(f)
        self._store_redis = store_redis
        if store_redis:
            assert redis_con is not None, "Can't store in Redis, No redis connection provided"
            assert metadate_file
        self._redis_con = redis_con

    def run(self) -> None:
        has_reader = self._dataset_reader is not None
        index = 0
        if has_reader:
            for batch in tqdm(lazy_groups_of(self._get_instance_data(), self._batch_size), total=self.total_size,
                              unit="batches"):
                for model_input_instance, result in zip(batch, self._predict_instances(batch)):
                    self._maybe_print_to_console_and_file(index, result, str(model_input_instance))
                    index = index + 1
        else:
            for batch_json in tqdm(lazy_groups_of(self._get_json_data(), self._batch_size), total=self.total_size,
                                   unit="batches"):
                for model_input_json, result in zip(batch_json, self._predict_json(batch_json)):
                    self._maybe_print_to_console_and_file(index, result, json.dumps(model_input_json))
                    index = index + 1

        if self._output_file is not None:
            self._output_file.close()

    def _maybe_print_to_console_and_file(self,
                                         index: int,
                                         prediction: str,
                                         model_input: str = None) -> None:
        prediction_json = json.loads(prediction)
        if self._print_to_console:
            if model_input is not None:
                print(f"input {index}: ", model_input)
            print("prediction: ", prediction)

        if self._output_file is not None:
            self._output_file.write(prediction)
        if self._store_redis:
            paper_id = prediction_json['paper_id']
            cache_key = paper_id + "_" + str(self._metadata[paper_id]['mdate'])
            self._redis_con.tensorset(key=cache_key, tensor=np.array(prediction_json['embedding']))


def predictor_from_archive(archive: Archive, predictor_name: str = None,
                           paper_features_path: str = None) -> 'Predictor':
    """
    Source: https://github.com/allenai/specter/blob/master/scripts/embed.py

    Extends allennlp.predictors.predictor.from_archive to allow processing multiprocess reader
    paper_features_path is passed to replace the correct one if the dataset_reader is multiprocess
    """

    # Duplicate the config so that the config inside the archive doesn't get consumed
    config = archive.config.duplicate()

    if not predictor_name:
        model_type = config.get("model").get("type")
        if not model_type in DEFAULT_PREDICTORS:
            raise ConfigurationError(f"No default predictor for model type {model_type}.\n" \
                                     f"Please specify a predictor explicitly.")
        predictor_name = DEFAULT_PREDICTORS[model_type]

    dataset_config = config["dataset_reader"].as_dict()
    if dataset_config['type'] == 'multiprocess':
        dataset_config = dataset_config['base_reader']
        if paper_features_path:
            dataset_config['paper_features_path'] = paper_features_path
        dataset_reader_params = Params(dataset_config)

    else:
        dataset_reader_params = config["dataset_reader"]

    dataset_reader = DatasetReader.from_params(dataset_reader_params)

    model = archive.model
    model.eval()

    return Predictor.by_name(predictor_name)(model, dataset_reader)


class SpecterPredictor:
    def __init__(self, specter_dir, work_dir, average_score=False, max_score=True, batch_size=16, use_cuda=True,
                 sparse_value=None, use_redis=False):
        self.specter_dir = specter_dir
        self.model_archive_file = os.path.join(specter_dir, "model.tar.gz")
        self.vocab_dir = os.path.join(specter_dir, "data/vocab/")
        self.predictor_name = "specter_predictor"
        self.work_dir = work_dir
        self.average_score = average_score
        self.max_score = max_score
        assert max_score ^ average_score, "(Only) One of max_score or average_score must be True"
        self.batch_size = batch_size
        if use_cuda:
            self.cuda_device = 0
        else:
            self.cuda_device = -1
        self.preliminary_scores = None
        self.sparse_value = sparse_value
        if not os.path.exists(self.work_dir) and not os.path.isdir(self.work_dir):
            os.makedirs(self.work_dir)
        self.use_redis = use_redis
        if use_redis:
            self.redis = redisai.Client(connection_pool=redis_embeddings_pool)
        else:
            self.redis = None

    def set_archives_dataset(self, archives_dataset):
        self.pub_note_id_to_author_ids = defaultdict(list)
        self.pub_author_ids_to_note_id = defaultdict(list)
        self.pub_note_id_to_abstract = {}
        self.pub_note_id_to_title = {}
        self.pub_note_id_to_cache_key = {}
        output_dict = {}
        paper_ids_list = []
        for profile_id, publications in archives_dataset.items():
            for publication in publications:
<<<<<<< HEAD
                self.pub_note_id_to_author_ids[publication['id']].append(profile_id)
                self.pub_author_ids_to_note_id[profile_id].append(publication['id'])
                self.pub_note_id_to_title[publication['id']] = publication['content'].get('title', "")
                self.pub_note_id_to_abstract[publication['id']] = publication['content'].get('abstract', "")
                pub_mdate = publication.get('mdate', int(time.time()))
                pub_cache_key = publication['id'] + "_" + str(pub_mdate)
                self.pub_note_id_to_cache_key[publication['id']] = pub_cache_key
                if self.redis is None or not self.redis.exists(pub_cache_key):
                    if publication['id'] in output_dict:
                        output_dict[publication['id']]["authors"].append(profile_id)
                    else:
                        paper_ids_list.append(publication['id'])
                        output_dict[publication['id']] = {
                            "title": self.pub_note_id_to_title[publication['id']],
                            "abstract": self.pub_note_id_to_abstract[publication['id']],
                            "paper_id": publication["id"],
                            "authors": [profile_id],
                            "mdate": pub_mdate
                        }
                    self._remove_keys_from_cache(publication["id"])
=======
                if publication['content'].get('title') or publication['content'].get('abstract'):
                    self.pub_note_id_to_author_ids[publication['id']].append(profile_id)
                    self.pub_author_ids_to_note_id[profile_id].append(publication['id'])
                    self.pub_note_id_to_title[publication['id']] = publication['content'].get('title') if publication['content'].get('title') else "."
                    self.pub_note_id_to_abstract[publication['id']] = publication['content'].get('abstract') if publication['content'].get('abstract') else "."
                    if self.redis is None or not self.redis.exists(publication['id']):
                        if publication['id'] in output_dict:
                            output_dict[publication['id']]["authors"].append(profile_id)
                        else:
                            paper_ids_list.append(publication['id'])
                            output_dict[publication['id']] = {"title": self.pub_note_id_to_title[publication['id']],
                                                              "abstract": self.pub_note_id_to_abstract[publication['id']],
                                                              "paper_id": publication["id"],
                                                              "authors": [profile_id]}
                else:
                    print(f"Skipping publication {publication['id']}. Either title or abstract must be provided ")
>>>>>>> 8e967195
        with open(os.path.join(self.work_dir, "specter_reviewer_paper_data.json"), 'w') as f_out:
            json.dump(output_dict, f_out, indent=1)
        with open(os.path.join(self.work_dir, "specter_reviewer_paper_ids.txt"), 'w') as f_out:
            f_out.write('\n'.join(paper_ids_list)+'\n')

    def set_submissions_dataset(self, submissions_dataset):
        self.sub_note_id_to_abstract = {}
        self.sub_note_id_to_title = {}
        output_dict = {}
        paper_ids_list = []
        for note_id, submission in submissions_dataset.items():
            self.sub_note_id_to_title[submission['id']] = submission['content'].get('title', "")
            self.sub_note_id_to_abstract[submission['id']] = submission['content'].get('abstract', "")
            paper_ids_list.append(submission['id'])
            output_dict[submission['id']] = {"title": self.sub_note_id_to_title[submission['id']],
                                             "abstract": self.sub_note_id_to_abstract[submission['id']],
                                             "paper_id": submission["id"],
                                             "authors": []}
        with open(os.path.join(self.work_dir, "specter_submission_paper_data.json"), 'w') as f_out:
            json.dump(output_dict, f_out, indent=1)
        with open(os.path.join(self.work_dir, "specter_submission_paper_ids.txt"), 'w') as f_out:
            f_out.write('\n'.join(paper_ids_list)+'\n')

    def embed_submissions(self, submissions_path=None):
        print('Embedding submissions...')
        metadata_file = os.path.join(self.work_dir, "specter_submission_paper_data.json")
        ids_file = os.path.join(self.work_dir, "specter_submission_paper_ids.txt")

        # Overrides default config in the saved specter archive
        overrides = json.dumps({'model': {'predict_mode': 'true', 'include_venue': 'false',
                                          'text_field_embedder': {
                                              'token_embedders': {
                                                  'bert': {
                                                      'pretrained_model': os.path.join(self.specter_dir,
                                                                                       "data/scibert_scivocab_uncased/scibert.tar.gz")
                                                  }
                                              }
                                          }
                                          },
                                "train_data_path": os.path.join(self.specter_dir, "data/train.csv"),
                                "validation_data_path": os.path.join(self.specter_dir, "data/val.csv"),
                                "test_data_path": os.path.join(self.specter_dir, "data/test.csv"),
                                'dataset_reader': {'type': 'specter_data_reader', 'predict_mode': 'true',
                                                   'paper_features_path': metadata_file,
                                                   'included_text_fields': 'abstract title',
                                                   'cache_path': os.path.join(self.specter_dir,
                                                                              'data/dataset-instance-cache/'),
                                                   'data_file': os.path.join(self.specter_dir, 'data/train.json'),
                                                   'token_indexers': {
                                                       'bert': {
                                                           "pretrained_model": os.path.join(self.specter_dir,
                                                                                            "data/scibert_scivocab_uncased/vocab.txt")
                                                       }
                                                   }
                                                   },
                                'vocabulary': {'directory_path': self.vocab_dir}
                                })

        archive = load_archive(self.model_archive_file,
                               weights_file=None,
                               cuda_device=self.cuda_device,
                               overrides=overrides)
        predictor = predictor_from_archive(archive, self.predictor_name, metadata_file)

        manager = _PredictManagerCustom(predictor,
                                        ids_file,
                                        "",
                                        submissions_path,
                                        self.batch_size,
                                        False,
                                        False)
        manager.run()

    def embed_publications(self, publications_path=None):
        if not self.use_redis:
            assert publications_path, "Either publications_path must be given or use_redis must be set to true"
        print('Embedding publications...')
        metadata_file = os.path.join(self.work_dir, "specter_reviewer_paper_data.json")
        ids_file = os.path.join(self.work_dir, "specter_reviewer_paper_ids.txt")

        # Overrides default config in the saved specter archive
        overrides = json.dumps({'model': {'predict_mode': 'true', 'include_venue': 'false',
                                          'text_field_embedder': {
                                              'token_embedders': {
                                                  'bert': {
                                                      'pretrained_model': os.path.join(self.specter_dir, "data/scibert_scivocab_uncased/scibert.tar.gz")
                                                  }
                                              }
                                          }
                                          },
                                "train_data_path": os.path.join(self.specter_dir, "data/train.csv"),
                                "validation_data_path": os.path.join(self.specter_dir, "data/val.csv"),
                                "test_data_path": os.path.join(self.specter_dir, "data/test.csv"),
                                'dataset_reader': {'type': 'specter_data_reader', 'predict_mode': 'true',
                                                   'paper_features_path': metadata_file,
                                                   'included_text_fields': 'abstract title',
                                                   'cache_path': os.path.join(self.specter_dir,
                                                                              'data/dataset-instance-cache/'),
                                                   'data_file': os.path.join(self.specter_dir, 'data/train.json'),
                                                   'token_indexers': {
                                                       'bert': {
                                                           "pretrained_model": os.path.join(self.specter_dir,
                                                                                            "data/scibert_scivocab_uncased/vocab.txt")
                                                       }
                                                   }
                                                   },
                                'vocabulary': {'directory_path': self.vocab_dir}
                                })
        archive = load_archive(self.model_archive_file,
                               weights_file=None,
                               cuda_device=self.cuda_device,
                               overrides=overrides)
        predictor = predictor_from_archive(archive, self.predictor_name, metadata_file)
        redis_client = self.redis.client() if self.use_redis else None
        manager = _PredictManagerCustom(predictor,
                                        ids_file,
                                        metadata_file,
                                        publications_path,
                                        self.batch_size,
                                        False,
                                        False,
                                        store_redis=self.use_redis,
                                        redis_con=redis_client)
        manager.run()

    def all_scores(self, publications_path=None, submissions_path=None, scores_path=None):
        def load_emb_file(emb_file):
            paper_emb_size_default = 768
            id_list = []
            emb_list = []
            bad_id_set = set()
            for line in emb_file:
                paper_data = json.loads(line.rstrip())
                paper_id = paper_data['paper_id']
                paper_emb_size = len(paper_data['embedding'])
                assert paper_emb_size == 0 or paper_emb_size == paper_emb_size_default
                if paper_emb_size == 0:
                    paper_emb = [0] * paper_emb_size_default
                    bad_id_set.add(paper_id)
                else:
                    paper_emb = paper_data['embedding']
                id_list.append(paper_id)
                emb_list.append(paper_emb)
            emb_tensor = torch.tensor(emb_list, device=torch.device('cpu'))
            emb_tensor = emb_tensor / (emb_tensor.norm(dim=1, keepdim=True) + 0.000000000001)
            print(len(bad_id_set))
            return emb_tensor, id_list, bad_id_set

        def load_from_redis():
            paper_emb_size_default = 768
            id_list = self.pub_note_id_to_title.keys()
            emb_list = []
            bad_id_set = set()
            for paper_id in id_list:
                try:
                    paper_emb = self.redis.tensorget(key=self.pub_note_id_to_cache_key[paper_id], as_numpy_mutable=True)
                    assert len(paper_emb) == paper_emb_size_default
                    emb_list.append(paper_emb)
                except Exception as e:
                    bad_id_set.add(paper_id)

            emb_tensor = torch.tensor(emb_list, device=torch.device('cpu'))
            emb_tensor = emb_tensor / (emb_tensor.norm(dim=1, keepdim=True) + 0.000000000001)
            if bad_id_set:
                print(f"No Embedding found for {len(bad_id_set)} Papers: ")
                print(bad_id_set)
            return emb_tensor, id_list, bad_id_set

        print('Loading cached publications...')
        if self.use_redis:
            paper_emb_train, train_id_list, train_bad_id_set = load_from_redis()
        else:
            with open(publications_path) as f_in:
                paper_emb_train, train_id_list, train_bad_id_set = load_emb_file(f_in)
        paper_num_train = len(train_id_list)

        paper_id2train_idx = {}
        for idx, paper_id in enumerate(train_id_list):
            paper_id2train_idx[paper_id] = idx

        with open(submissions_path) as f_in:
            print('Loading cached submissions...')
            paper_emb_test, test_id_list, test_bad_id_set = load_emb_file(f_in)
            paper_num_test = len(test_id_list)

        print('Computing all scores...')
        p2p_aff = torch.empty((paper_num_test, paper_num_train), device=torch.device('cpu'))
        for i in range(paper_num_test):
            p2p_aff[i, :] = torch.sum(paper_emb_test[i, :].unsqueeze(dim=0) * paper_emb_train, dim=1)

        csv_scores = []
        self.preliminary_scores = []
        for reviewer_id, train_note_id_list in self.pub_author_ids_to_note_id.items():
            if len(train_note_id_list) == 0:
                continue
            train_paper_idx = []
            for paper_id in train_note_id_list:
                if paper_id not in train_bad_id_set:
                    train_paper_idx.append(paper_id2train_idx[paper_id])
            train_paper_aff_j = p2p_aff[:, train_paper_idx]

            if self.average_score:
                all_paper_aff = train_paper_aff_j.mean(dim=1)
            elif self.max_score:
                all_paper_aff = train_paper_aff_j.max(dim=1)[0]
            for j in range(paper_num_test):
                csv_line = '{note_id},{reviewer},{score}'.format(note_id=test_id_list[j], reviewer=reviewer_id,
                                                                 score=all_paper_aff[j].item())
                csv_scores.append(csv_line)
                self.preliminary_scores.append((test_id_list[j], reviewer_id, all_paper_aff[j].item()))

        if scores_path:
            with open(scores_path, 'w') as f:
                for csv_line in csv_scores:
                    f.write(csv_line + '\n')

        return self.preliminary_scores

    def _sparse_scores_helper(self, all_scores, id_index):
        counter = 0
        # Get the first note_id or profile_id
        current_id = self.preliminary_scores[0][id_index]
        if id_index == 0:
            desc = 'Note IDs'
        else:
            desc = 'Profiles IDs'
        for note_id, profile_id, score in tqdm(self.preliminary_scores, total=len(self.preliminary_scores), desc=desc):
            if counter < self.sparse_value:
                all_scores.add((note_id, profile_id, score))
            elif (note_id, profile_id)[id_index] != current_id:
                counter = 0
                all_scores.add((note_id, profile_id, score))
                current_id = (note_id, profile_id)[id_index]
            counter += 1
        return all_scores

    def sparse_scores(self, scores_path=None):
        if self.preliminary_scores is None:
            raise RuntimeError("Call all_scores before calling sparse_scores")

        print('Sorting...')
        self.preliminary_scores.sort(key=lambda x: (x[0], x[2]), reverse=True)
        print('Sort 1 complete')
        all_scores = set()
        # They are first sorted by note_id
        all_scores = self._sparse_scores_helper(all_scores, 0)

        # Sort by profile_id
        print('Sorting...')
        self.preliminary_scores.sort(key=lambda x: (x[1], x[2]), reverse=True)
        print('Sort 2 complete')
        all_scores = self._sparse_scores_helper(all_scores, 1)

        print('Final Sort...')
        all_scores = sorted(list(all_scores), key=lambda x: (x[0], x[2]), reverse=True)
        if scores_path:
            with open(scores_path, 'w') as f:
                for note_id, profile_id, score in all_scores:
                    f.write('{0},{1},{2}\n'.format(note_id, profile_id, score))

        print('Sparse score computation complete')
        return all_scores

    def _remove_keys_from_cache(self, key):
        if self.redis:
            for key in self.redis.scan_iter(match=key+"*"):
                self.redis.delete(key)<|MERGE_RESOLUTION|>--- conflicted
+++ resolved
@@ -191,45 +191,29 @@
         paper_ids_list = []
         for profile_id, publications in archives_dataset.items():
             for publication in publications:
-<<<<<<< HEAD
-                self.pub_note_id_to_author_ids[publication['id']].append(profile_id)
-                self.pub_author_ids_to_note_id[profile_id].append(publication['id'])
-                self.pub_note_id_to_title[publication['id']] = publication['content'].get('title', "")
-                self.pub_note_id_to_abstract[publication['id']] = publication['content'].get('abstract', "")
-                pub_mdate = publication.get('mdate', int(time.time()))
-                pub_cache_key = publication['id'] + "_" + str(pub_mdate)
-                self.pub_note_id_to_cache_key[publication['id']] = pub_cache_key
-                if self.redis is None or not self.redis.exists(pub_cache_key):
-                    if publication['id'] in output_dict:
-                        output_dict[publication['id']]["authors"].append(profile_id)
-                    else:
-                        paper_ids_list.append(publication['id'])
-                        output_dict[publication['id']] = {
-                            "title": self.pub_note_id_to_title[publication['id']],
-                            "abstract": self.pub_note_id_to_abstract[publication['id']],
-                            "paper_id": publication["id"],
-                            "authors": [profile_id],
-                            "mdate": pub_mdate
-                        }
-                    self._remove_keys_from_cache(publication["id"])
-=======
                 if publication['content'].get('title') or publication['content'].get('abstract'):
                     self.pub_note_id_to_author_ids[publication['id']].append(profile_id)
                     self.pub_author_ids_to_note_id[profile_id].append(publication['id'])
-                    self.pub_note_id_to_title[publication['id']] = publication['content'].get('title') if publication['content'].get('title') else "."
-                    self.pub_note_id_to_abstract[publication['id']] = publication['content'].get('abstract') if publication['content'].get('abstract') else "."
-                    if self.redis is None or not self.redis.exists(publication['id']):
+                    self.pub_note_id_to_title[publication['id']] = publication['content'].get('title', "")
+                    self.pub_note_id_to_abstract[publication['id']] = publication['content'].get('abstract', "")
+                    pub_mdate = publication.get('mdate', int(time.time()))
+                    pub_cache_key = publication['id'] + "_" + str(pub_mdate)
+                    self.pub_note_id_to_cache_key[publication['id']] = pub_cache_key
+                    if self.redis is None or not self.redis.exists(pub_cache_key):
                         if publication['id'] in output_dict:
                             output_dict[publication['id']]["authors"].append(profile_id)
                         else:
                             paper_ids_list.append(publication['id'])
-                            output_dict[publication['id']] = {"title": self.pub_note_id_to_title[publication['id']],
-                                                              "abstract": self.pub_note_id_to_abstract[publication['id']],
-                                                              "paper_id": publication["id"],
-                                                              "authors": [profile_id]}
+                            output_dict[publication['id']] = {
+                                "title": self.pub_note_id_to_title[publication['id']],
+                                "abstract": self.pub_note_id_to_abstract[publication['id']],
+                                "paper_id": publication["id"],
+                                "authors": [profile_id],
+                                "mdate": pub_mdate
+                            }
+                        self._remove_keys_from_cache(publication["id"])
                 else:
                     print(f"Skipping publication {publication['id']}. Either title or abstract must be provided ")
->>>>>>> 8e967195
         with open(os.path.join(self.work_dir, "specter_reviewer_paper_data.json"), 'w') as f_out:
             json.dump(output_dict, f_out, indent=1)
         with open(os.path.join(self.work_dir, "specter_reviewer_paper_ids.txt"), 'w') as f_out:
