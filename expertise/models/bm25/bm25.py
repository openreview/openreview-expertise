--- conflicted
+++ resolved
@@ -5,11 +5,7 @@
 import pickle
 
 class Model(object):
-<<<<<<< HEAD
-    def __init__(self, archives_dataset, submissions_dataset, use_title=False, use_abstract=True, sparse_value=None, average_score=False, max_score=True, workers=1):
-=======
-    def __init__(self, use_title=False, use_abstract=True, average_score=False, max_score=True, workers=1):
->>>>>>> 1dac39d6
+    def __init__(self, use_title=False, use_abstract=True, average_score=False, max_score=True, workers=1, sparse_value=None):
         if not average_score and not max_score:
             raise ValueError('average_score and max_score cannot both be False')
         if not use_title and not use_abstract:
@@ -23,10 +19,7 @@
         self.use_abstract = use_abstract
         self.average_score = average_score
         self.max_score = max_score
-<<<<<<< HEAD
         self.sparse_value = sparse_value
-        self.submissions_dataset = submissions_dataset
-=======
 
         if use_title:
             self.bm25_titles = BM25Okapi(self.title_corpus)
@@ -34,7 +27,6 @@
             self.bm25_abstracts = BM25Okapi(self.abstract_corpus)
 
     def set_archives_dataset(self, archives_dataset):
->>>>>>> 1dac39d6
         self.title_corpus = []
         self.abstract_corpus = []
         self.raw_publications = []
