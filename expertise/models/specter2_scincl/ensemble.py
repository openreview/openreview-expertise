--- conflicted
+++ resolved
@@ -8,12 +8,7 @@
 class EnsembleModel:
     def __init__(self, specter_dir, work_dir,
                  average_score=False, max_score=True, specter_batch_size=16, merge_alpha=0.5,
-<<<<<<< HEAD
-                 use_cuda=True, sparse_value=None, use_redis=False, compute_paper_paper=False,
-                 venue_specific_weights=None):
-=======
-                 use_cuda=True, sparse_value=None, use_redis=False, compute_paper_paper=False, percentile_select=None):
->>>>>>> f3cef790
+                 use_cuda=True, sparse_value=None, use_redis=False, compute_paper_paper=False, percentile_select=None, venue_specific_weights=None):
         self.specter_predictor = Specter2Predictor(
             specter_dir=specter_dir,
             work_dir=os.path.join(work_dir, "specter"),
@@ -24,11 +19,8 @@
             sparse_value=sparse_value,
             use_redis=use_redis,
             compute_paper_paper=compute_paper_paper,
-<<<<<<< HEAD
             venue_specific_weights=venue_specific_weights
-=======
             percentile_select=percentile_select
->>>>>>> f3cef790
         )
 
         self.scincl_predictor = SciNCLPredictor(
@@ -41,11 +33,8 @@
             sparse_value=sparse_value,
             use_redis=use_redis,
             compute_paper_paper=compute_paper_paper,
-<<<<<<< HEAD
             venue_specific_weights=venue_specific_weights
-=======
             percentile_select=percentile_select
->>>>>>> f3cef790
         )
         self.merge_alpha = merge_alpha
         self.sparse_value = sparse_value
