--- conflicted
+++ resolved
@@ -40,11 +40,7 @@
 """
 class SciNCLPredictor(Predictor):
     def __init__(self, specter_dir, work_dir, average_score=False, max_score=True, batch_size=16, use_cuda=True,
-<<<<<<< HEAD
-                 sparse_value=None, use_redis=False, dump_p2p=False, compute_paper_paper=False, venue_specific_weights=False):
-=======
-                 sparse_value=None, use_redis=False, dump_p2p=False, compute_paper_paper=False, percentile_select=None):
->>>>>>> f3cef790
+                 sparse_value=None, use_redis=False, dump_p2p=False, compute_paper_paper=False, percentile_select=None, venue_specific_weights=False):
         self.model_name = 'scincl'
         self.specter_dir = specter_dir
         self.model_archive_file = os.path.join(specter_dir, "model.tar.gz")
@@ -67,11 +63,8 @@
         self.redis = None
         self.dump_p2p = dump_p2p
         self.compute_paper_paper = compute_paper_paper
-<<<<<<< HEAD
         self.venue_specific_weights = venue_specific_weights
-=======
         self.percentile_select = percentile_select
->>>>>>> f3cef790
 
         self.tokenizer = AutoTokenizer.from_pretrained('malteos/scincl')
         #load base model
