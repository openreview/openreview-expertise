--- conflicted
+++ resolved
@@ -16,39 +16,6 @@
     setup_dir = os.path.join(experiment_dir, 'setup')
 
     dataset = Dataset(**config.dataset)
-<<<<<<< HEAD
-
-    submission_ids = list(dataset.submission_ids)
-    reviewer_ids = list(dataset.reviewer_ids)
-    featureids_by_id = defaultdict(list)
-
-    train_split, dev_split, test_split = utils.split_ids(submission_ids, seed=config.data_split_seed)
-
-    utils.dump_csv(os.path.join(setup_dir, 'train_split.csv'), [[id] for id in train_split])
-    utils.dump_csv(os.path.join(setup_dir, 'dev_split.csv'), [[id] for id in dev_split])
-    utils.dump_csv(os.path.join(setup_dir, 'test_split.csv'), [[id] for id in test_split])
-
-    positive_pairs = [p for p in dataset.positive_pairs()]
-    negative_pairs = [p for p in dataset.negative_pairs()]
-    nonpositive_pairs = [p for p in dataset.nonpositive_pairs()]
-
-    positives_lookup = defaultdict(list)
-    for s_id, r_id in positive_pairs:
-        positives_lookup[s_id].append(r_id)
-        positives_lookup[r_id].append(s_id)
-
-    negatives_lookup = defaultdict(list)
-    for s_id, r_id in negative_pairs:
-        negatives_lookup[s_id].append(r_id)
-        negatives_lookup[r_id].append(s_id)
-
-    nonpositives_lookup = defaultdict(list)
-    for s_id, r_id in nonpositive_pairs:
-        nonpositives_lookup[s_id].append(r_id)
-        nonpositives_lookup[r_id].append(s_id)
-
-
-=======
 
     submission_ids = list(dataset.submission_ids)
     reviewer_ids = list(dataset.reviewer_ids)
@@ -73,7 +40,6 @@
         negatives_lookup[s_id].append(r_id)
         negatives_lookup[r_id].append(s_id)
 
->>>>>>> eca48614
     def _write_eval_data(f, data_split, pos_lookup, neg_lookup):
         for submission_id in data_split:
             for reviewer_pos_id in pos_lookup[submission_id]:
@@ -84,7 +50,6 @@
                         '1'
                     ]))
                     f.write('\n')
-<<<<<<< HEAD
 
             for reviewer_neg_id in neg_lookup[submission_id]:
                 if reviewer_neg_id:
@@ -99,24 +64,6 @@
     with open(os.path.join(config.setup_dir, 'test_samples.csv'), 'w') as f:
         _write_eval_data(f, test_split, positives_lookup, negatives_lookup)
 
-    with open(os.path.join(config.setup_dir, 'test_samples_nonpositive.csv'), 'w') as f:
-        _write_eval_data(f, test_split, positives_lookup, nonpositives_lookup)
-=======
-
-            for reviewer_neg_id in neg_lookup[submission_id]:
-                if reviewer_neg_id:
-                    f.write('\t'.join([
-                        submission_id,
-                        reviewer_neg_id,
-                        '0'
-                    ]))
-                    f.write('\n')
-
-
-    with open(os.path.join(config.setup_dir, 'test_samples.csv'), 'w') as f:
-        _write_eval_data(f, test_split, positives_lookup, negatives_lookup)
->>>>>>> eca48614
-
     with open(os.path.join(config.setup_dir, 'dev_samples.csv'), 'w') as f:
         _write_eval_data(f, dev_split, positives_lookup, negatives_lookup)
 
