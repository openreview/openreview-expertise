import os
from expertise import utils
from expertise.utils.vocab import Vocab
<<<<<<< HEAD
from expertise.utils.dataset import Dataset
=======
from expertise import utils
>>>>>>> 0463cfb5
from expertise.preprocessors.textrank import TextRank
from itertools import chain, product
from collections import defaultdict
import numpy as np

<<<<<<< HEAD
import ipdb
=======
>>>>>>> 0463cfb5

def setup_kp_features(config):
    '''
    Want to end up with:
        -   A list of positive training pairs, in the format (PAPER, REVIEWER)
        -   A train/dev/test split of the list of pairs
        -   A feature file for each document in the format ID:DOC_NUM.npy
        -   An index allowing fast lookup of feature files for a given ID

    '''

    experiment_dir = os.path.abspath(config.experiment_dir)
    setup_dir = os.path.join(experiment_dir, 'setup')

    feature_dirs = [
        'features'
    ]

    for d in feature_dirs:
        os.makedirs(os.path.join(setup_dir, d), exist_ok=True)
        print('created', d)

    dataset = Dataset(**config.dataset)
    vocab = Vocab()
    textrank = TextRank()

    kps_by_id = {}
    for item_id, text_list in chain(
        dataset.submissions(sequential=False, fields=['title','abstract']),
        dataset.archives(sequential=False, fields=['title','abstract'])):

        kp_lists = []
        for text in text_list:
            textrank.analyze(text)
            kps = [kp for kp, score in textrank.keyphrases()]
            vocab.load_items(kps)
            kp_lists.append(kps)
        kps_by_id[item_id] = kp_lists

    vocab.dump_csv(outfile=os.path.join(config.setup_dir, 'vocab'))

    submission_ids = list(dataset.submission_ids)
    reviewer_ids = list(dataset.reviewer_ids)
    featureids_by_id = defaultdict(list)

    for id in submission_ids + reviewer_ids:
        for i, kps in enumerate(kps_by_id[id]):
            fid = f'{id}:{i}'
            outfile = os.path.join(
                setup_dir, 'features', f'{fid}.npy')

            features = vocab.to_ints(kps, length=config.max_num_keyphrases)
            np.save(outfile, features)
            featureids_by_id[id].append(fid)

    train_split, dev_split, test_split = utils.split_ids(submission_ids, seed=config.random_seed)

    utils.dump_csv(os.path.join(setup_dir, 'train_split.csv'), [[id] for id in train_split])
    utils.dump_csv(os.path.join(setup_dir, 'dev_split.csv'), [[id] for id in dev_split])
    utils.dump_csv(os.path.join(setup_dir, 'test_split.csv'), [[id] for id in test_split])

<<<<<<< HEAD
    utils.dump_pkl(os.path.join(setup_dir, 'featureids_lookup.pkl'), featureids_by_id)

    return featureids_by_id, vocab, (train_split, dev_split, test_split)
=======
    (train_set_ids,
     dev_set_ids,
     test_set_ids) = utils.split_ids(all_featureids, seed=config.random_seed)

    return featureids_by_id, train_set_ids, dev_set_ids, test_set_ids, vocab
>>>>>>> 0463cfb5
<|MERGE_RESOLUTION|>--- conflicted
+++ resolved
@@ -1,20 +1,11 @@
 import os
 from expertise import utils
 from expertise.utils.vocab import Vocab
-<<<<<<< HEAD
 from expertise.utils.dataset import Dataset
-=======
-from expertise import utils
->>>>>>> 0463cfb5
 from expertise.preprocessors.textrank import TextRank
 from itertools import chain, product
 from collections import defaultdict
 import numpy as np
-
-<<<<<<< HEAD
-import ipdb
-=======
->>>>>>> 0463cfb5
 
 def setup_kp_features(config):
     '''
@@ -76,14 +67,6 @@
     utils.dump_csv(os.path.join(setup_dir, 'dev_split.csv'), [[id] for id in dev_split])
     utils.dump_csv(os.path.join(setup_dir, 'test_split.csv'), [[id] for id in test_split])
 
-<<<<<<< HEAD
     utils.dump_pkl(os.path.join(setup_dir, 'featureids_lookup.pkl'), featureids_by_id)
 
-    return featureids_by_id, vocab, (train_split, dev_split, test_split)
-=======
-    (train_set_ids,
-     dev_set_ids,
-     test_set_ids) = utils.split_ids(all_featureids, seed=config.random_seed)
-
-    return featureids_by_id, train_set_ids, dev_set_ids, test_set_ids, vocab
->>>>>>> 0463cfb5
+    return featureids_by_id, vocab, (train_split, dev_split, test_split)