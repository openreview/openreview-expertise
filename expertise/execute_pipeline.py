--- conflicted
+++ resolved
@@ -39,65 +39,6 @@
         print(f"Loaded request from {api_request_str}")
 
     # Pop token, base URLs and other expected variable
-<<<<<<< HEAD
-    print('Popping variables')
-    for field in DELETED_FIELDS:
-        raw_request.pop(field, None)
-    token = raw_request.pop('token')
-    baseurl_v1 = raw_request.pop('baseurl_v1')
-    baseurl_v2 = raw_request.pop('baseurl_v2')
-    destination_prefix = raw_request.pop('gcs_folder')
-    skip_artifacts = raw_request.pop('skip_artifacts', False)
-    dump_embs = False if 'dump_embs' not in raw_request else raw_request.pop('dump_embs')
-    dump_archives = False if 'dump_archives' not in raw_request else raw_request.pop('dump_archives')
-    specter_dir = os.getenv('SPECTER_DIR')
-    mfr_vocab_dir = os.getenv('MFR_VOCAB_DIR')
-    mfr_checkpoint_dir = os.getenv('MFR_CHECKPOINT_DIR')
-    server_config ={
-        'OPENREVIEW_BASEURL': baseurl_v1,
-        'OPENREVIEW_BASEURL_V2': baseurl_v2,
-        'SPECTER_DIR': specter_dir,
-        'MFR_VOCAB_DIR': mfr_vocab_dir,
-        'MFR_CHECKPOINT_DIR': mfr_checkpoint_dir,
-    }
-
-    print('Loading model artifacts')
-    if not skip_artifacts:
-        load_model_artifacts()
-
-    print('Logging into OpenReview')
-    client_v1 = openreview.Client(baseurl=baseurl_v1, token=token)
-    client_v2 = openreview.api.OpenReviewClient(baseurl_v2, token=token)
-
-    print('Creating job ID')
-    job_id = shortuuid.ShortUUID().random(length=5)
-    if working_dir is None:
-        working_dir = f"/app/{job_id}"
-    os.makedirs(working_dir, exist_ok=True)
-
-    print('Creating job config')
-    validated_request = APIRequest(raw_request)
-    config = JobConfig.from_request(
-        api_request = validated_request,
-        starting_config = DEFAULT_CONFIG,
-        openreview_client= client_v1,
-        openreview_client_v2= client_v2,
-        server_config = server_config,
-        working_dir = working_dir
-    )
-
-    if working_dir is not None:
-        path_fields = ['work_dir', 'scores_path', 'publications_path', 'submissions_path']
-        config.job_dir = working_dir
-        config.dataset['directory'] = working_dir
-        for field in path_fields:
-            config.model_params[field] = working_dir
-
-    # Create Dataset and Execute Expertise
-    print('Creating dataset and executing expertise')
-    execute_create_dataset(client_v1, client_v2, config.to_json())
-    execute_expertise(config.to_json())
-=======
     try:
         raw_request: dict = json.loads(api_request_str)
         print('Popping variables')
@@ -170,7 +111,6 @@
 
         exception = e.with_traceback(e.__traceback__)
         raise exception
->>>>>>> 2d6d9dcf
 
     # Fetch and write to storage
     print('Fetching and writing to storage')
