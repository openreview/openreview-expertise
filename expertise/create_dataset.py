--- conflicted
+++ resolved
@@ -413,10 +413,6 @@
                     submissions.extend(submissions_v1)
                     submissions.extend(self.openreview_client_v2.get_all_notes(invitation=invitation_id, content={'venueid': paper_venueid}))
             elif paper_venueid:
-<<<<<<< HEAD
-                print(paper_venueid)
-=======
->>>>>>> 2f8e1a35
                 submissions_v1 = self.openreview_client.get_all_notes(content={'venueid': paper_venueid})
 
                 submissions.extend(submissions_v1)
