--- conflicted
+++ resolved
@@ -284,29 +284,6 @@
     if not dataset_dir.is_dir():
         dataset_dir.mkdir()
 
-<<<<<<< HEAD
-    archive_dir = dataset_dir.joinpath('archives')
-    if not archive_dir.is_dir():
-        archive_dir.mkdir()
-
-    submission_dir = dataset_dir.joinpath('submissions')
-    if not submission_dir.is_dir():
-        submission_dir.mkdir()
-
-    bids_dir = dataset_dir.joinpath('bids')
-    if not bids_dir.is_dir():
-        bids_dir.mkdir()
-
-    assignments_dir = dataset_dir.joinpath('assignments')
-    if not assignments_dir.is_dir():
-        assignments_dir.mkdir()
-
-    profiles_expertise_dir = dataset_dir.joinpath('profiles_expertise')
-    if not profiles_expertise_dir.is_dir():
-        profiles_expertise_dir.mkdir()
-
-=======
->>>>>>> 6c208c96
     openreview_client = openreview.Client(
         username=args.username,
         password=args.password,
@@ -328,15 +305,15 @@
         excluded_ids_by_user = defaultdict(list)
 
     if 'match_group' in config:
-<<<<<<< HEAD
-        retrieve_expertise(openreview_client, config, excluded_ids_by_user)
-        get_profile_expertise(openreview_client, config)
-=======
         archive_dir = dataset_dir.joinpath('archives')
         if not archive_dir.is_dir():
             archive_dir.mkdir()
         retrieve_expertise(openreview_client, config, excluded_ids_by_user, archive_dir, metadata)
->>>>>>> 6c208c96
+        if 'profiles_expertise' in config:
+            profiles_expertise_dir = dataset_dir.joinpath('profiles_expertise')
+            if not profiles_expertise_dir.is_dir():
+                profiles_expertise_dir.mkdir()
+            get_profile_expertise(openreview_client, config)
 
     # if invitation ID is supplied, collect records for each submission
     if 'paper_invitation' in config:
@@ -353,6 +330,9 @@
         get_bids(openreview_client, config)
 
     if 'assignments' in config:
+        assignments_dir = dataset_dir.joinpath('assignments')
+        if not assignments_dir.is_dir():
+            assignments_dir.mkdir()
         get_assignments(openreview_client, config)
 
     metadata['bid_counts'] = OrderedDict(
