--- conflicted
+++ resolved
@@ -41,154 +41,6 @@
             'authorids': author_id
         }
 
-<<<<<<< HEAD
-def convert_to_list(config_invitations):
-    if (isinstance(config_invitations, str)):
-        invitations = [config_invitations]
-    else:
-        invitations = config_invitations
-    assert isinstance(invitations, list), 'Input should be a str or a list'
-    return invitations
-
-def get_publications(openreview_client, config, author_id):
-    content = {
-        'authorids': author_id
-    }
-    publications = openreview.tools.iterget_notes(openreview_client, content=content)
-
-    # Get all publications and assign tcdate to cdate in case cdate is None. If tcdate is also None
-    # assign cdate := 0
-    unsorted_publications = []
-    for publication in publications:
-        # Check if paper has abstract or title, otherwise continue
-        if config.get('dataset', {}).get('with_abstract', False):
-            if not 'abstract' in publication.content or not publication.content.get('abstract'):
-                continue
-        if config.get('dataset', {}).get('with_title', False):
-            if not 'title' in publication.content or not publication.content.get('title'):
-                continue
-        if getattr(publication, 'cdate') is None:
-            publication.cdate = getattr(publication, 'tcdate', 0)
-        unsorted_publications.append(publication)
-
-    # If the author does not have publications, then return early
-    if not unsorted_publications:
-        return unsorted_publications
-
-    dataset_params = config.get('dataset', {})
-    minimum_pub_date = dataset_params.get('minimum_pub_date') or dataset_params.get('or', {}).get('minimum_pub_date', 0)
-    top_recent_pubs = dataset_params.get('top_recent_pubs') or dataset_params.get('or', {}).get('top_recent_pubs', False)
-
-    # If there is no minimum publication date and no recent publications constraints we return
-    # all the publications in any order
-    if not top_recent_pubs and not minimum_pub_date:
-        return unsorted_publications
-
-    # Sort publications in descending order based on the cdate
-    sorted_publications = sorted(unsorted_publications, key=lambda pub: getattr(pub, 'cdate'), reverse=True)
-
-    if not top_recent_pubs:
-        return [publication for publication in sorted_publications if publication.cdate >= minimum_pub_date]
-
-    paper_percent = 0
-    if isinstance(top_recent_pubs, str) and top_recent_pubs[-1] == '%':
-        paper_percent = int(top_recent_pubs[:-1]) / 100
-    elif isinstance(top_recent_pubs, int):
-        paper_num = top_recent_pubs
-
-    if paper_percent:
-        non_int_value = len(sorted_publications) * paper_percent
-        # Use remainder to always round up decimals, then convert to int.
-        # This is useful if the percentage is 10%, but the user only has 3 publications, for example.
-        # 3 * 0.1 = 0.3. So we want to round up to 1 in this case.
-        paper_num = int(non_int_value) + (non_int_value % 1 > 0)
-
-    top = sorted_publications[:paper_num]
-    if not minimum_pub_date:
-        return top
-
-    minimum = [publication for publication in sorted_publications if publication.cdate >= minimum_pub_date]
-
-    # We need to figure out if the constraints have an OR or AND relation
-    if dataset_params.get('or', False):
-        # minimum and top will have the same pubs because they are sorted, however, one of them
-        # is larger than the other. In OR relation we want the largest one as it would be the
-        # union between the two sets
-        if len(minimum) > len(top):
-            return minimum
-        return top
-
-    # AND relation
-    if len(minimum) > len(top):
-        return top
-    return minimum
-
-def get_profile_ids(openreview_client, group_ids=None, reviewer_ids=None):
-    """
-    Returns a list of all the tilde id members from a list of groups.
-
-    Example:
-
-    >>> get_profiles(openreview_client, ['ICLR.cc/2018/Conference/Reviewers'])
-
-    :param client: OpenReview Client
-    :type client: Client
-    :param group_ids: List of group ids
-    :type group_ids: list[str]
-
-    :return: List of tuples containing (tilde_id, email)
-    :rtype: list
-    """
-    tilde_members = set()
-    email_members = set()
-
-    if group_ids:
-        for group_id in group_ids:
-            group = openreview_client.get_group(group_id)
-            for member in group.members:
-                if '~' in member:
-                    tilde_members.add(member)
-                elif '@' in member:
-                    email_members.add(member.lower())
-
-    if reviewer_ids:
-        for reviewer_id in reviewer_ids:
-            if '~' in reviewer_id:
-                tilde_members.add(reviewer_id)
-            elif '@' in reviewer_id:
-                email_members.add(reviewer_id.lower())
-
-    members = []
-    tilde_members_list = list(tilde_members)
-    profile_search_results = openreview_client.search_profiles(emails=None, ids=tilde_members_list, term=None) if tilde_members_list else []
-    tilde_members_list = []
-    for profile in profile_search_results:
-        preferredEmail = profile.content.get('preferredEmail')
-        # If user does not have preferred email, use first email in the emailsConfirmed list
-        preferredEmail = preferredEmail or profile.content.get('emailsConfirmed') and len(profile.content.get('emailsConfirmed')) and profile.content.get('emailsConfirmed')[0]
-        # If the user does not have emails confirmed, use the first email in the emails list
-        preferredEmail = preferredEmail or profile.content.get('emails') and len(profile.content.get('emails')) and profile.content.get('emails')[0]
-        # If the user Profile does not have an email, use its Profile ID
-        tilde_members_list.append((profile.id, preferredEmail or profile.id))
-    members.extend(tilde_members_list)
-
-    email_members_list = list(email_members)
-    profile_search_results = openreview_client.search_profiles(emails=email_members_list, ids=None, term=None) if email_members_list else {}
-    email_profiles = []
-    for email, profile in profile_search_results.items():
-        email_profiles.append((profile.id, email))
-    members.extend(email_profiles)
-
-    invalid_members = []
-    valid_members = list(set(members))
-    if len(email_members):
-        valid_emails = set([email_id for _, email_id in valid_members])
-        for member in email_members:
-            if member not in valid_emails:
-                invalid_members.append(member)
-
-    return valid_members, invalid_members
-=======
         publications = openreview.tools.iterget_notes(self.openreview_client, content=content)
 
         # Get all publications and assign tcdate to cdate in case cdate is None. If tcdate is also None
@@ -329,7 +181,6 @@
             for member in email_members:
                 if member not in valid_emails:
                     invalid_members.append(member)
->>>>>>> 2cf3c0ba
 
         return valid_members, invalid_members
 
@@ -344,21 +195,9 @@
                 select='id,head,label,weight'
             )
 
-<<<<<<< HEAD
-def retrieve_expertise(openreview_client, config, excluded_ids_by_user, archive_dir, metadata):
-    # if group ID is supplied, collect archives for every member
-    # (except those whose archives already exist)
-    use_email_ids = config.get('use_email_ids', False)
-    group_ids = convert_to_list(config.get('match_group', []))
-    reviewer_ids = convert_to_list(config.get('reviewer_ids', []))
-    valid_members, invalid_members = get_profile_ids(openreview_client, group_ids=group_ids, reviewer_ids=reviewer_ids)
-
-    metadata['no_profile'] = invalid_members
-=======
             for edges in user_grouped_edges:
                 for edge in edges:
                     excluded_ids_by_user[edge.tail].append(edge.head)
->>>>>>> 2cf3c0ba
 
         return excluded_ids_by_user
 
@@ -374,11 +213,6 @@
         seen_keys = set()
         filtered_papers = []
         for n in member_papers:
-<<<<<<< HEAD
-
-            paperhash = openreview.tools.get_paperhash('', n.content['title'])
-=======
->>>>>>> 2cf3c0ba
 
             paperhash = openreview.tools.get_paperhash('', n['content']['title'])
 
@@ -433,7 +267,6 @@
         print('finding records of {} submissions'.format(len(submissions)))
         reduced_submissions = {}
         for paper in tqdm(submissions, total=len(submissions)):
-            # file_path = Path(self.submission_dir).joinpath(paper.id + '.jsonl')
             paper_id = paper.id
             reduced_submissions[paper_id] = {
                 'id': paper.id,
@@ -442,9 +275,6 @@
                     'abstract': paper.content.get('abstract')
                 }
             }
-            # if not file_path.exists():
-            #     with open(file_path, 'w') as f:
-            #         f.write(json.dumps(paper.to_json()) + '\n')
 
         return reduced_submissions
 
@@ -463,17 +293,12 @@
                 self.archive_dir.mkdir()
             expertise = self.retrieve_expertise()
             for reviewer_id, pubs in expertise.items():
-                with open(self.archive_dir.joinpath(reviewer_id), 'w') as f:
+                with open(self.archive_dir.joinpath(reviewer_id + '.jsonl'), 'w') as f:
                     for paper in pubs:
                         f.write(json.dumps(paper) + '\n')
-            # with open(self.root.joinpath('archive.json'), 'w') as f:
-            #     json.dump(expertise, f, indent=2)
 
         # if invitation ID is supplied, collect records for each submission
         if 'paper_invitation' in self.config:
-            self.submission_dir = self.dataset_dir.joinpath('submissions')
-            if not self.submission_dir.is_dir():
-                self.submission_dir.mkdir()
             submissions = self.get_submissions()
             with open(self.root.joinpath('submissions.json'), 'w') as f:
                 json.dump(submissions, f, indent=2)
@@ -501,53 +326,5 @@
         baseurl=args.baseurl
     )
 
-<<<<<<< HEAD
-    metadata = {
-        "reviewer_count": 0,
-        "submission_count": 0,
-        "no_publications_count": 0,
-        "no_publications": [],
-        "archive_counts": defaultdict(lambda: {'arx': 0, 'bid': 0}),
-        "bid_counts": {},
-    }
-
-    if 'exclusion_inv' in config:
-        excluded_ids_by_user = exclude(openreview_client, config)
-    else:
-        excluded_ids_by_user = defaultdict(list)
-
-    if 'match_group' in config or 'reviewer_ids' in config:
-        archive_dir = dataset_dir.joinpath('archives')
-        if not archive_dir.is_dir():
-            archive_dir.mkdir()
-        retrieve_expertise(openreview_client, config, excluded_ids_by_user, archive_dir, metadata)
-
-    # if invitation ID is supplied, collect records for each submission
-    if 'paper_invitation' in config:
-        submission_dir = dataset_dir.joinpath('submissions')
-        if not submission_dir.is_dir():
-            submission_dir.mkdir()
-        submissions = get_submissions(openreview_client, config)
-        metadata['submission_count'] = len(submissions)
-
-    if 'bid_inv' in config:
-        bids_dir = dataset_dir.joinpath('bids')
-        if not bids_dir.is_dir():
-            bids_dir.mkdir()
-        get_bids(openreview_client, config)
-
-    metadata['bid_counts'] = OrderedDict(
-        sorted(metadata['bid_counts'].items(), key=lambda t: t[0]))
-
-    metadata['archive_counts'] = OrderedDict(
-        sorted(metadata['archive_counts'].items(), key=lambda t: t[0]))
-
-    metadata['reviewer_count'] = len(metadata['archive_counts'])
-
-    metadata_file = dataset_dir.joinpath('metadata.json')
-    with open(metadata_file, 'w') as f:
-        json.dump(metadata, f, indent=4, ensure_ascii=False)
-=======
     expertise = OpenReviewExpertise(client, config)
-    expertise.run()
->>>>>>> 2cf3c0ba
+    expertise.run()