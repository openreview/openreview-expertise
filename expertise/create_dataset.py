--- conflicted
+++ resolved
@@ -56,28 +56,13 @@
         notes_v2 = list(openreview.tools.iterget_notes(self.openreview_client_v2, content={'authorids': author_id}))
         return notes_v1 + notes_v2
 
-    def deduplicate_publications(self, publications):
-        deduplicated = []
-
-        # Build index of pub.original
-        original_ids = {pub.original for pub in publications if pub.original is not None}
-
-        for pub in publications:
-            # Keep all blind notes, and keep originals that do not have a corresponding blind
-            if pub.id not in original_ids:
-                deduplicated.append(pub)
-        
-        return deduplicated
-
     def get_publications(self, author_id):
 
         dataset_params = self.config.get('dataset', {})
         minimum_pub_date = dataset_params.get('minimum_pub_date') or dataset_params.get('or', {}).get('minimum_pub_date', 0)
         top_recent_pubs = dataset_params.get('top_recent_pubs') or dataset_params.get('or', {}).get('top_recent_pubs', False)
 
-        publications = self.deduplicate_publications(
-            self.get_paper_notes(author_id, dataset_params)
-        )
+        publications = self.get_paper_notes(author_id, dataset_params)
 
         # Get all publications and assign tcdate to cdate in case cdate is None. If tcdate is also None
         # assign cdate := 0
@@ -90,13 +75,6 @@
             if self.config.get('dataset', {}).get('with_title', False):
                 if not 'title' in publication.content or not publication.content.get('title'):
                     continue
-<<<<<<< HEAD
-            # Exclude blind Notes
-            if getattr(publication, 'original', None) is not None:
-                continue
-
-=======
->>>>>>> f91ce5b5
             if getattr(publication, 'cdate') is None:
                 publication.cdate = getattr(publication, 'tcdate', 0)
             if getattr(publication, 'tmdate') is None:
@@ -342,9 +320,7 @@
             pbar.update(1)
             profile = openreview.tools.get_profile(client, profile_id)
             if profile:
-                publications = self.deduplicate_publications(
-                    list(openreview.tools.iterget_notes(self.openreview_client, content={'authorids': profile.id}))
-                )
+                publications = list(openreview.tools.iterget_notes(self.openreview_client, content={'authorids': profile.id}))
                 return { 'profile_id': profile_id, 'papers': publications }
         futures = []
         with ThreadPoolExecutor(max_workers=self.config.get('max_workers')) as executor:
