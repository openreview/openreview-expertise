--- conflicted
+++ resolved
@@ -17,17 +17,17 @@
         submissions_dataset = SubmissionsDataset(submissions_file=Path(config['dataset']['directory']).joinpath('submissions.jsonl'))
 
     if config['model'] == 'bm25':
-<<<<<<< HEAD
         from .models import bm25
         bm25Model = bm25.Model(
-            archives_dataset,
-            submissions_dataset,
             use_title=config['model_params'].get('use_title'),
             use_abstract=config['model_params'].get('use_abstract'),
             workers=config['model_params'].get('workers'),
             sparse_value=config['model_params'].get('sparse_value')
         )
-        if config['model_params'].get('skip_bm25') is None or not config['model_params'].get('skip_bm25'):
+        bm25Model.set_archives_dataset(archives_dataset)
+        bm25Model.set_submissions_dataset(submissions_dataset)
+
+        if not config['model_params'].get('skip_bm25', False):
             bm25Model.all_scores(
                 preliminary_scores_path=Path(config['model_params']['scores_path']).joinpath('preliminary_scores.pkl'),
                 scores_path=Path(config['model_params']['scores_path']).joinpath(config['name'] + '.csv')
@@ -41,39 +41,17 @@
     if config['model'] == 'elmo':
         from .models import elmo
         elmoModel = elmo.Model(
-            archives_dataset,
-            submissions_dataset,
-            use_title=config['model_params'].get('use_title'),
-            use_abstract=config['model_params'].get('use_abstract'),
-            use_cuda=config['model_params'].get('use_cuda'),
-            batch_size=config['model_params'].get('batch_size'),
-            knn=config['model_params'].get('knn'),
-            sparse_value=config['model_params'].get('sparse_value')
-        )
-        if config['model_params'].get('skip_elmo') is None or not config['model_params'].get('skip_elmo'):
-=======
-        bm25Model = bm25.Model(
-            use_title=config['model_params'].get('use_title'),
-            use_abstract=config['model_params'].get('use_abstract'),
-            workers=config['model_params'].get('workers')
-        )
-        bm25Model.set_archives_dataset(archives_dataset)
-        bm25Model.set_submissions_dataset(submissions_dataset)
-        bm25Model.all_scores(Path(config['model_params']['scores_path']).joinpath(config['name'] + '.csv'))
-
-    if config['model'] == 'elmo':
-        elmoModel = elmo.Model(
             use_title=config['model_params'].get('use_title', False),
             use_abstract=config['model_params'].get('use_abstract', True),
             use_cuda=config['model_params'].get('use_cuda', False),
             batch_size=config['model_params'].get('batch_size', 4),
             knn=config['model_params'].get('knn'),
-            normalize=config['model_params'].get('normalize', False)
+            normalize=config['model_params'].get('normalize', False),
+            sparse_value=config['model_params'].get('sparse_value')
         )
         elmoModel.set_archives_dataset(archives_dataset)
         elmoModel.set_submissions_dataset(submissions_dataset)
         if not config['model_params'].get('skip_elmo', False):
->>>>>>> 1dac39d6
             elmoModel.embed_publications(publications_path=Path(config['model_params']['publications_path']).joinpath('pub2vec.pkl'))
             elmoModel.embed_submissions(submissions_path=Path(config['model_params']['submissions_path']).joinpath('sub2vec.pkl'))
         elmoModel.all_scores(
