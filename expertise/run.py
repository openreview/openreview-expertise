import argparse
from pathlib import Path

from .dataset import ArchivesDataset, SubmissionsDataset, BidsDataset
from .config import ModelConfig
from .models import bm25, elmo

if __name__ == '__main__':
    parser = argparse.ArgumentParser()
    parser.add_argument('config', help='a JSON file containing all other arguments')
    args = parser.parse_args()

    config = ModelConfig(config_file_path=args.config)
    archives_dataset = ArchivesDataset(archives_path=Path(config['dataset']['directory']).joinpath('archives'))
    if Path(config['dataset']['directory']).joinpath('submissions').exists():
        submissions_dataset = SubmissionsDataset(submissions_path=Path(config['dataset']['directory']).joinpath('submissions'))
    elif Path(config['dataset']['directory']).joinpath('submissions.jsonl').exists():
        submissions_dataset = SubmissionsDataset(submissions_file=Path(config['dataset']['directory']).joinpath('submissions.jsonl'))

    if config['model'] == 'bm25':
        bm25Model = bm25.Model(
            use_title=config['model_params'].get('use_title'),
            use_abstract=config['model_params'].get('use_abstract'),
            workers=config['model_params'].get('workers')
        )
        bm25Model.set_archives_dataset(archives_dataset)
        bm25Model.set_submissions_dataset(submissions_dataset)
        bm25Model.all_scores(Path(config['model_params']['scores_path']).joinpath(config['name'] + '.csv'))

    if config['model'] == 'elmo':
        elmoModel = elmo.Model(
<<<<<<< HEAD
            archives_dataset,
            submissions_dataset,
=======
>>>>>>> 6c208c96
            use_title=config['model_params'].get('use_title', False),
            use_abstract=config['model_params'].get('use_abstract', True),
            use_cuda=config['model_params'].get('use_cuda', False),
            batch_size=config['model_params'].get('batch_size', 4),
<<<<<<< HEAD
            knn=config['model_params'].get('knn'),
            normalize=config['model_params'].get('normalize', False)
        )
        if config['model_params'].get('skip_elmo') is None or not config['model_params'].get('skip_elmo'):
=======
            knn=config['model_params'].get('knn')
        )
        elmoModel.set_archives_dataset(archives_dataset)
        elmoModel.set_submissions_dataset(submissions_dataset)
        if not config['model_params'].get('skip_elmo', False):
>>>>>>> 6c208c96
            elmoModel.embed_publications(publications_path=Path(config['model_params']['publications_path']).joinpath('pub2vec.pkl'))
            elmoModel.embed_submissions(submissions_path=Path(config['model_params']['submissions_path']).joinpath('sub2vec.pkl'))
        elmoModel.all_scores(
            publications_path=Path(config['model_params']['publications_path']).joinpath('pub2vec.pkl'),
            submissions_path=Path(config['model_params']['submissions_path']).joinpath('sub2vec.pkl'),
            scores_path=Path(config['model_params']['scores_path']).joinpath(config['name'] + '.csv')
        )<|MERGE_RESOLUTION|>--- conflicted
+++ resolved
@@ -29,27 +29,16 @@
 
     if config['model'] == 'elmo':
         elmoModel = elmo.Model(
-<<<<<<< HEAD
-            archives_dataset,
-            submissions_dataset,
-=======
->>>>>>> 6c208c96
             use_title=config['model_params'].get('use_title', False),
             use_abstract=config['model_params'].get('use_abstract', True),
             use_cuda=config['model_params'].get('use_cuda', False),
             batch_size=config['model_params'].get('batch_size', 4),
-<<<<<<< HEAD
             knn=config['model_params'].get('knn'),
             normalize=config['model_params'].get('normalize', False)
-        )
-        if config['model_params'].get('skip_elmo') is None or not config['model_params'].get('skip_elmo'):
-=======
-            knn=config['model_params'].get('knn')
         )
         elmoModel.set_archives_dataset(archives_dataset)
         elmoModel.set_submissions_dataset(submissions_dataset)
         if not config['model_params'].get('skip_elmo', False):
->>>>>>> 6c208c96
             elmoModel.embed_publications(publications_path=Path(config['model_params']['publications_path']).joinpath('pub2vec.pkl'))
             elmoModel.embed_submissions(submissions_path=Path(config['model_params']['submissions_path']).joinpath('sub2vec.pkl'))
         elmoModel.all_scores(
