# This workflow deploys the master brance to the dev site

name: dev-deployment

# Controls when the workflow will run
on:
  # Allows you to run this workflow manually from the Actions tab
  workflow_dispatch:
    inputs:
      branch:
        description: 'Branch to deploy'
        required: false
        default: 'master'
      py_branch:
        description: 'openreview-py branch to deploy'
        required: false
        default: 'master'
  # Triggers the workflow on push events but only for the master branch
  push:
    branches: [ master, dev ]
jobs:
  deploy:
    runs-on: ubuntu-latest
    steps:
      - uses: actions/checkout@v2
      - name: Set up Cloud SDK
        uses: google-github-actions/setup-gcloud@v0
        with:
          project_id: ${{ secrets.GCP_PROJECT_ID }}
          service_account_key: ${{ secrets.GCP_SA_KEY }}
          export_default_credentials: true
      - name: Configure gcloud
        run: gcloud config set compute/zone us-central1-c
      - name: Run deploy script
        run: |
<<<<<<< HEAD
          gcloud compute ssh openreview@instance-matching-server --command '/bin/expertise_build_dev.sh -b ${{ github.event.inputs.branch }}' -p ${{ github.event.inputs.py_branch }}' --quiet
=======
          gcloud compute ssh openreview@instance-matching-server --command '/bin/expertise_build_dev.sh -b ${{ github.event.inputs.branch }} -p ${{ github.event.inputs.py_branch }}' --quiet
>>>>>>> f42edfaf
<|MERGE_RESOLUTION|>--- conflicted
+++ resolved
@@ -33,8 +33,4 @@
         run: gcloud config set compute/zone us-central1-c
       - name: Run deploy script
         run: |
-<<<<<<< HEAD
-          gcloud compute ssh openreview@instance-matching-server --command '/bin/expertise_build_dev.sh -b ${{ github.event.inputs.branch }}' -p ${{ github.event.inputs.py_branch }}' --quiet
-=======
-          gcloud compute ssh openreview@instance-matching-server --command '/bin/expertise_build_dev.sh -b ${{ github.event.inputs.branch }} -p ${{ github.event.inputs.py_branch }}' --quiet
->>>>>>> f42edfaf
+          gcloud compute ssh openreview@instance-matching-server --command '/bin/expertise_build_dev.sh -b ${{ github.event.inputs.branch }} -p ${{ github.event.inputs.py_branch }}' --quiet