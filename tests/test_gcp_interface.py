--- conflicted
+++ resolved
@@ -127,11 +127,7 @@
 
     # Call the `create_job` method
     # deepcopy because APIRequest() destroys the original
-<<<<<<< HEAD
-    result = gcp_interface.create_job(deepcopy(json_request), job_id=generate_job_id())
-=======
-    result = gcp_interface.create_job(deepcopy(json_request), machine_type='small')
->>>>>>> e5d57ccf
+    result = gcp_interface.create_job(deepcopy(json_request), job_id=generate_job_id(), machine_type='small')
     assert isinstance(result, str)
     assert len(result) > 0
 
