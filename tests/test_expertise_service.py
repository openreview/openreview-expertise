--- conflicted
+++ resolved
@@ -392,7 +392,6 @@
         assert try_time <= MAX_TIMEOUT, 'Job has not completed in time'
         assert response['status'] == 'Completed'
         assert response['description'] == 'Job is complete and the computed scores are ready'
-<<<<<<< HEAD
 
         # Check for API request
         req = response['request']
@@ -401,7 +400,6 @@
         assert req['entityA']['memberOf'] == 'ABC.cc'
         assert req['entityB']['type'] == 'Note'
         assert req['entityB']['invitation'] == 'ABC.cc/-/Submission'
-=======
         assert response['cdate'] <= response['mdate']
         
         # Check config fields
@@ -422,7 +420,6 @@
 
         response = test_client.get('/expertise/status/all', query_string={'status': 'Running'}).json['results']
         assert len(response) == 0
->>>>>>> a0ecfbd9
 
         openreview_context['job_id'] = job_id
 
@@ -570,13 +567,7 @@
         ###assert os.path.isfile(f"{server_config['WORKING_DIR']}/{job_id}/err.log")
 
         # Clean up error job by calling the delete endpoint
-<<<<<<< HEAD
         response = test_client.get('/expertise/delete', query_string={'jobId': f"{openreview_context['job_id']}"}).json
-=======
-        response = test_client.get('/expertise/delete', query_string={'job_id': f"{openreview_context['job_id']}"}).json
-        assert response['name'] == 'test_run'
-        assert response['cdate'] <= response['mdate']
->>>>>>> a0ecfbd9
         assert not os.path.isdir(f"./tests/jobs/{openreview_context['job_id']}")
     
     def test_request_journal(self, openreview_context, celery_session_app, celery_session_worker):
