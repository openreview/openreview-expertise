--- conflicted
+++ resolved
@@ -1659,11 +1659,7 @@
         # Searches for journal results from the given job_id assuming the job has completed
         response = test_client.get('/expertise/results', headers=openreview_client.headers, query_string={'jobId': f"{openreview_context['job_id']}"})
         metadata = response.json['metadata']
-<<<<<<< HEAD
-        assert metadata['submission_count'] == 11
-=======
         assert metadata['submission_count'] == 9 ## Additional from new conferences
->>>>>>> f3cef790
         response = response.json['results']
         for item in response:
             match_id, submitter_id, score = item['match_member'], item['submission_member'], float(item['score'])
