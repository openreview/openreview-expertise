from expertise.create_dataset import OpenReviewExpertise
from unittest.mock import patch, MagicMock
from collections import defaultdict
import openreview
import json

def mock_client():
    client = MagicMock(openreview.Client)

    def get_group(group_id):
        with open('tests/data/fakeData.json') as json_file:
            data = json.load(json_file)
        group = openreview.Group.from_json(data['groups'][group_id])
        return group

    def search_profiles(emails=None, ids=None, term=None):
        with open('tests/data/fakeData.json') as json_file:
            data = json.load(json_file)
        profiles = data['profiles']
        profiles_dict_emails = {}
        profiles_dict_tilde = {}
        for profile in profiles:
            profile = openreview.Profile.from_json(profile)
            if profile.content.get('emails') and len(profile.content.get('emails')):
                profiles_dict_emails[profile.content['emails'][0]] = profile
            profiles_dict_tilde[profile.id] = profile
        if emails:
            return_value = {}
            for email in emails:
                if profiles_dict_emails.get(email, False):
                    return_value[email] = profiles_dict_emails[email]

        if ids:
            return_value = []
            for tilde_id in ids:
                return_value.append(profiles_dict_tilde[tilde_id])
        return return_value

    client.get_group = MagicMock(side_effect=get_group)
    client.search_profiles = MagicMock(side_effect=search_profiles)

    return client

def iterget_notes(openreview_client, content):
    author_id = content['authorids']
    with open('tests/data/fakeData.json') as json_file:
        data = json.load(json_file)
    profiles = data['profiles']
    for profile in profiles:
        if profile['id'] == author_id:
            return [openreview.Note.from_json(publication) for publication in profile['publications']]
    return []

def test_convert_to_list():
    or_expertise = OpenReviewExpertise(MagicMock(openreview.Client), {})
    groupList = or_expertise.convert_to_list('group.cc')
    assert groupList == ['group.cc']

    groupList = or_expertise.convert_to_list(['group.cc', 'group.aa'])
    assert groupList == ['group.cc', 'group.aa']

def test_get_profile_ids():
    openreview_client = mock_client()
<<<<<<< HEAD
    ids, _ = create_dataset.get_profile_ids(openreview_client, group_ids=['ABC.cc'])
=======
    or_expertise = OpenReviewExpertise(openreview_client, {})
    ids, _ = or_expertise.get_profile_ids(group_ids=['ABC.cc'])
>>>>>>> 2cf3c0ba
    assert len(ids) == 100
    for tilde_id, email_id in ids:
        # ~Arianna_Daugherty3 does not have emails, so both fields should have her tilde ID
        if tilde_id == '~Arianna_Daugherty3':
            assert '~' in tilde_id
            assert '~' in email_id
        else :
            assert '~' in tilde_id
            assert '@' in email_id

<<<<<<< HEAD
    ids, _ = create_dataset.get_profile_ids(openreview_client, reviewer_ids=['hkinder2b@army.mil', 'cchippendale26@smugmug.com', 'mdagg5@1und1.de'])
    assert len(ids) == 3
    assert sorted(ids) == sorted([('~Romeo_Mraz2', 'hkinder2b@army.mil'), ('~Stacee_Powlowski9', 'mdagg5@1und1.de'), ('~Stanley_Bogisich4', 'cchippendale26@smugmug.com')])

    ids, _ = create_dataset.get_profile_ids(openreview_client, group_ids=['ABC.cc'], reviewer_ids=['hkinder2b@army.mil', 'cchippendale26@smugmug.com', 'mdagg5@1und1.de'])
    assert len(ids) == 100

    ids, inv_ids = create_dataset.get_profile_ids(openreview_client, reviewer_ids=['hkinder2b@army.mil', 'cchippendale26@smugmug.com', 'mdagg5@1und1.de', 'mondragon@email.com'])
    assert len(ids) == 3
    assert sorted(ids) == sorted([('~Romeo_Mraz2', 'hkinder2b@army.mil'), ('~Stacee_Powlowski9', 'mdagg5@1und1.de'), ('~Stanley_Bogisich4', 'cchippendale26@smugmug.com')])
    assert len(inv_ids) == 1
    assert inv_ids[0] == 'mondragon@email.com'

def iterget_notes(openreview_client, content):
    author_id = content['authorids']
    with open('tests/data/fakeData.json') as json_file:
        data = json.load(json_file)
    profiles = data['profiles']
    for profile in profiles:
        if profile['id'] == author_id:
            return [openreview.Note.from_json(publication) for publication in profile['publications']]
    return []

=======
>>>>>>> 2cf3c0ba
@patch('openreview.tools.iterget_notes', side_effect=iterget_notes)
def test_get_publications(mock_iterget_notes):
    openreview_client = mock_client()
    or_expertise = OpenReviewExpertise(openreview_client, {})
    publications = or_expertise.get_publications('~Carlos_Mondragon1')
    assert publications == []

    publications = or_expertise.get_publications('~Perry_Volkman3')
    assert len(publications) == 3

    minimum_pub_date = 1554819115
    config = {
        'dataset': {
            'minimum_pub_date': minimum_pub_date
        }
    }
    or_expertise = OpenReviewExpertise(openreview_client, config)
    publications = or_expertise.get_publications('~Perry_Volkman3')
    assert len(publications) == 2
    for publication in publications:
        assert publication['cdate'] > minimum_pub_date

    top_recent_pubs = 2
    config = {
        'dataset': {
            'top_recent_pubs': top_recent_pubs
        }
    }
    or_expertise = OpenReviewExpertise(openreview_client, config)
    publications = or_expertise.get_publications('~Perry_Volkman3')
    assert len(publications) == 2
    for publication in publications:
        assert publication['cdate'] > minimum_pub_date

    top_recent_pubs = 1
    config = {
        'dataset': {
            'top_recent_pubs': top_recent_pubs,
            'minimum_pub_date': minimum_pub_date
        }
    }
    or_expertise = OpenReviewExpertise(openreview_client, config)
    publications = or_expertise.get_publications('~Perry_Volkman3')
    assert len(publications) == 1
    assert publications[0]['cdate'] > minimum_pub_date

    top_recent_pubs = 1
    config = {
        'dataset': {
            'or': {
                'top_recent_pubs': top_recent_pubs,
                'minimum_pub_date': minimum_pub_date
            }
        }
    }
    or_expertise = OpenReviewExpertise(openreview_client, config)
    publications = or_expertise.get_publications('~Perry_Volkman3')
    assert len(publications) == 2
    for publication in publications:
        assert publication['cdate'] > minimum_pub_date

    top_recent_pubs = '10%'
    config = {
        'dataset': {
            'or': {
                'top_recent_pubs': top_recent_pubs,
                'minimum_pub_date': minimum_pub_date
            }
        }
    }
    or_expertise = OpenReviewExpertise(openreview_client, config)
    publications = or_expertise.get_publications('~Perry_Volkman3')
    assert len(publications) == 2
    for publication in publications:
        assert publication['cdate'] > minimum_pub_date

def get_paperhash(prefix, title):
    return prefix + title

@patch('openreview.tools.get_paperhash', side_effect=get_paperhash)
@patch('openreview.tools.iterget_notes', side_effect=iterget_notes)
def test_retrieve_expertise(iterget_notes, get_paperhash):
    openreview_client = mock_client()
    config = {
        'use_email_ids': False,
        'match_group': 'ABC.cc'
    }
    or_expertise = OpenReviewExpertise(openreview_client, config)
    expertise = or_expertise.retrieve_expertise()

    with open('tests/data/fakeData.json') as json_file:
        data = json.load(json_file)
    profiles = data['profiles']
    for profile in profiles:
        if len(profile['publications']) > 0:
            assert len(expertise[profile['id']]) == len(profile['publications'])<|MERGE_RESOLUTION|>--- conflicted
+++ resolved
@@ -61,12 +61,8 @@
 
 def test_get_profile_ids():
     openreview_client = mock_client()
-<<<<<<< HEAD
-    ids, _ = create_dataset.get_profile_ids(openreview_client, group_ids=['ABC.cc'])
-=======
     or_expertise = OpenReviewExpertise(openreview_client, {})
     ids, _ = or_expertise.get_profile_ids(group_ids=['ABC.cc'])
->>>>>>> 2cf3c0ba
     assert len(ids) == 100
     for tilde_id, email_id in ids:
         # ~Arianna_Daugherty3 does not have emails, so both fields should have her tilde ID
@@ -77,32 +73,20 @@
             assert '~' in tilde_id
             assert '@' in email_id
 
-<<<<<<< HEAD
-    ids, _ = create_dataset.get_profile_ids(openreview_client, reviewer_ids=['hkinder2b@army.mil', 'cchippendale26@smugmug.com', 'mdagg5@1und1.de'])
+    ids, _ = or_expertise.get_profile_ids(reviewer_ids=['hkinder2b@army.mil', 'cchippendale26@smugmug.com', 'mdagg5@1und1.de'])
     assert len(ids) == 3
     assert sorted(ids) == sorted([('~Romeo_Mraz2', 'hkinder2b@army.mil'), ('~Stacee_Powlowski9', 'mdagg5@1und1.de'), ('~Stanley_Bogisich4', 'cchippendale26@smugmug.com')])
 
-    ids, _ = create_dataset.get_profile_ids(openreview_client, group_ids=['ABC.cc'], reviewer_ids=['hkinder2b@army.mil', 'cchippendale26@smugmug.com', 'mdagg5@1und1.de'])
+    ids, _ = or_expertise.get_profile_ids(group_ids=['ABC.cc'], reviewer_ids=['hkinder2b@army.mil', 'cchippendale26@smugmug.com', 'mdagg5@1und1.de'])
     assert len(ids) == 100
 
-    ids, inv_ids = create_dataset.get_profile_ids(openreview_client, reviewer_ids=['hkinder2b@army.mil', 'cchippendale26@smugmug.com', 'mdagg5@1und1.de', 'mondragon@email.com'])
+    ids, inv_ids = or_expertise.get_profile_ids(reviewer_ids=['hkinder2b@army.mil', 'cchippendale26@smugmug.com', 'mdagg5@1und1.de', 'mondragon@email.com'])
     assert len(ids) == 3
     assert sorted(ids) == sorted([('~Romeo_Mraz2', 'hkinder2b@army.mil'), ('~Stacee_Powlowski9', 'mdagg5@1und1.de'), ('~Stanley_Bogisich4', 'cchippendale26@smugmug.com')])
     assert len(inv_ids) == 1
     assert inv_ids[0] == 'mondragon@email.com'
 
-def iterget_notes(openreview_client, content):
-    author_id = content['authorids']
-    with open('tests/data/fakeData.json') as json_file:
-        data = json.load(json_file)
-    profiles = data['profiles']
-    for profile in profiles:
-        if profile['id'] == author_id:
-            return [openreview.Note.from_json(publication) for publication in profile['publications']]
-    return []
 
-=======
->>>>>>> 2cf3c0ba
 @patch('openreview.tools.iterget_notes', side_effect=iterget_notes)
 def test_get_publications(mock_iterget_notes):
     openreview_client = mock_client()
