--- conflicted
+++ resolved
@@ -13,7 +13,6 @@
             "id": "~Test_User1",
             "content": {
                 "preferredEmail": "Test_User1@mail.com",
-<<<<<<< HEAD
                 "emails": ["Test_User1@mail.com"],
             },
         }
@@ -38,37 +37,10 @@
         details=None,
         sort=None,
     ):
-=======
-                "emails": [
-                    "Test_User1@mail.com"
-                ]
-            }
-        }
-        return openreview.Profile.from_json(mock_profile)
-
-    def get_notes(id = None,
-        paperhash = None,
-        forum = None,
-        original = None,
-        invitation = None,
-        replyto = None,
-        tauthor = None,
-        signature = None,
-        writer = None,
-        trash = None,
-        number = None,
-        content = None,
-        limit = None,
-        offset = None,
-        mintcdate = None,
-        details = None,
-        sort = None):
->>>>>>> 4e53d71b
 
         if offset != 0:
             return []
 
-<<<<<<< HEAD
         with open("tests/data/fakeData.json") as json_file:
             data = json.load(json_file)
         if invitation:
@@ -84,20 +56,6 @@
                         openreview.Note.from_json(note)
                         for note in profile["publications"]
                     ]
-=======
-        with open('tests/data/fakeData.json') as json_file:
-            data = json.load(json_file)
-        if invitation:
-            notes=data['notes'][invitation]
-            return [openreview.Note.from_json(note) for note in notes]
-
-        if 'authorids' in content:
-            authorid = content['authorids']
-            profiles = data['profiles']
-            for profile in profiles:
-                if authorid == profile['id']:
-                    return [openreview.Note.from_json(note) for note in profile['publications']]
->>>>>>> 4e53d71b
 
         return []
 
@@ -138,10 +96,7 @@
 
     return client
 
-<<<<<<< HEAD
-
-=======
->>>>>>> 4e53d71b
+
 def test_convert_to_list():
     or_expertise = OpenReviewExpertise(MagicMock(openreview.Client), {})
     groupList = or_expertise.convert_to_list("group.cc")
@@ -311,12 +266,8 @@
 def get_paperhash(prefix, title):
     return prefix + title
 
-<<<<<<< HEAD
 
 @patch("openreview.tools.get_paperhash", side_effect=get_paperhash)
-=======
-@patch('openreview.tools.get_paperhash', side_effect=get_paperhash)
->>>>>>> 4e53d71b
 def test_retrieve_expertise(get_paperhash):
     openreview_client = mock_client()
     config = {"use_email_ids": False, "match_group": "ABC.cc"}
@@ -327,32 +278,20 @@
         data = json.load(json_file)
     profiles = data["profiles"]
     for profile in profiles:
-<<<<<<< HEAD
         if len(profile["publications"]) > 0:
             assert len(expertise[profile["id"]]) == len(profile["publications"])
 
-=======
-        if len(profile['publications']) > 0:
-            assert len(expertise[profile['id']]) == len(profile['publications'])
->>>>>>> 4e53d71b
 
 def test_get_submissions_from_invitation():
     openreview_client = mock_client()
     config = {
-<<<<<<< HEAD
         "use_email_ids": False,
         "match_group": "ABC.cc",
         "paper_invitation": "ABC.cc/-/Submission",
-=======
-        'use_email_ids': False,
-        'match_group': 'ABC.cc',
-        'paper_invitation': 'ABC.cc/-/Submission'
->>>>>>> 4e53d71b
     }
     or_expertise = OpenReviewExpertise(openreview_client, config)
     submissions = or_expertise.get_submissions()
     print(submissions)
-<<<<<<< HEAD
     assert json.dumps(submissions) == json.dumps(
         {
             "KHnr1r7H": {
@@ -372,7 +311,23 @@
         }
     )
 
-=======
+
+def test_get_profile():
+    openreview_client = mock_client()
+    user_profile = openreview_client.get_profile()
+    assert user_profile.id == "~Test_User1"
+    assert user_profile.content["preferredEmail"] == "Test_User1@mail.com"
+
+def test_get_submissions_from_invitation():
+    openreview_client = mock_client()
+    config = {
+        'use_email_ids': False,
+        'match_group': 'ABC.cc',
+        'paper_invitation': 'ABC.cc/-/Submission'
+    }
+    or_expertise = OpenReviewExpertise(openreview_client, config)
+    submissions = or_expertise.get_submissions()
+    print(submissions)
     assert json.dumps(submissions) == json.dumps({
         'KHnr1r7H': {
             "id": "KHnr1r7H",
@@ -389,15 +344,9 @@
             }
         }
     })
->>>>>>> 4e53d71b
 
 def test_get_profile():
     openreview_client = mock_client()
     user_profile = openreview_client.get_profile()
-<<<<<<< HEAD
-    assert user_profile.id == "~Test_User1"
-    assert user_profile.content["preferredEmail"] == "Test_User1@mail.com"
-=======
     assert user_profile.id == '~Test_User1'
-    assert user_profile.content['preferredEmail'] == 'Test_User1@mail.com'
->>>>>>> 4e53d71b
+    assert user_profile.content['preferredEmail'] == 'Test_User1@mail.com'