--- conflicted
+++ resolved
@@ -217,11 +217,7 @@
         '{"match_member": "test_user", "submission_member": "sub_user", "score": 0.5}\n{"match_member": "test_user", "submission_member": "sub_user", "score": 0.5}'
     )
     mock_blob.upload_from_string.assert_any_call(
-<<<<<<< HEAD
-        '{"submission_count": 11, "no_publications_count": 0, "no_publications": [], "no_profile": [], "no_profile_submission": []}'
-=======
         '{"submission_count": 7, "no_publications_count": 0, "no_publications": [], "no_profile": [], "no_profile_submission": []}'
->>>>>>> f3cef790
     )
     mock_blob.upload_from_string.assert_any_call(
         json.dumps({"paper_id": "paperId", "embedding": [0.1, 0.2, 0.3]})
