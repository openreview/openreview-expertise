--- conflicted
+++ resolved
@@ -13,15 +13,16 @@
         archives_dataset = ArchivesDataset(archives_path=Path('tests/data/archives'))
         submissions_dataset = SubmissionsDataset(submissions_path=Path('tests/data/submissions'))
 
-        return elmo.Model(
-            archives_dataset,
-            submissions_dataset,
+        elmoModel = elmo.Model(
             use_title=config['model_params'].get('use_title'),
             use_abstract=config['model_params'].get('use_abstract'),
             use_cuda=config['model_params'].get('use_cuda'),
             batch_size=config['model_params'].get('batch_size'),
             knn=config['model_params'].get('knn')
         )
+        elmoModel.set_archives_dataset(archives_dataset)
+        elmoModel.set_submissions_dataset(submissions_dataset)
+        return elmoModel
     return simple_elmo
 
 def test_elmo_scores(tmp_path, create_elmo):
@@ -40,19 +41,7 @@
         }
     }
 
-<<<<<<< HEAD
     elmoModel = create_elmo(config)
-=======
-    elmoModel = elmo.Model(
-        use_title=config['model_params'].get('use_title'),
-        use_abstract=config['model_params'].get('use_abstract'),
-        use_cuda=config['model_params'].get('use_cuda'),
-        batch_size=config['model_params'].get('batch_size'),
-        knn=config['model_params'].get('knn')
-    )
-    elmoModel.set_archives_dataset(archives_dataset)
-    elmoModel.set_submissions_dataset(submissions_dataset)
->>>>>>> 6c208c96
 
     if not config['model_params'].get('skip_elmo', False):
         publications_path = tmp_path / 'publications'
@@ -70,36 +59,21 @@
         scores_path=scores_path.joinpath(config['name'] + '.csv')
     )
 
-<<<<<<< HEAD
 def test_normalize_scores(create_elmo):
     config = {
         'name': 'test_elmo',
-=======
-def test_duplicate_detection(tmp_path):
-    submissions_dataset = SubmissionsDataset(submissions_path=Path('tests/data/submissions'))
-
-    config = {
-        'name': 'test_elmo_duplicates',
->>>>>>> 6c208c96
         'model_params': {
             'use_title': False,
             'use_abstract': True,
             'use_cuda': False,
             'batch_size': 1,
-<<<<<<< HEAD
             'average_score': True,
             'max_score': False,
             'knn': None,
-=======
-            'average_score': False,
-            'max_score': True,
-            'knn': 6,
->>>>>>> 6c208c96
             'skip_elmo': False
         }
     }
 
-<<<<<<< HEAD
     elmoModel = create_elmo(config)
 
     score_matrix = np.array([
@@ -118,7 +92,25 @@
         [1.,  0.,  1. ]
     ])
     assert np.array_equal(result_array, normalized_matrix)
-=======
+
+
+def test_duplicate_detection(tmp_path):
+    submissions_dataset = SubmissionsDataset(submissions_path=Path('tests/data/submissions'))
+
+    config = {
+        'name': 'test_elmo_duplicates',
+        'model_params': {
+            'use_title': False,
+            'use_abstract': True,
+            'use_cuda': False,
+            'batch_size': 1,
+            'average_score': False,
+            'max_score': True,
+            'knn': 6,
+            'skip_elmo': False
+        }
+    }
+
     other_submissions_dataset = False
 
     elmoModel = elmo.Model(
@@ -146,5 +138,4 @@
     print(duplicates)
     for sub_1, sub_2, score in duplicates:
         if score > 0.99:
-            assert sub_1 == 'duplicate' or sub_2 == 'duplicate'
->>>>>>> 6c208c96
+            assert sub_1 == 'duplicate' or sub_2 == 'duplicate'